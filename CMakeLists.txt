cmake_minimum_required(VERSION 3.16)
project(uLayFS)

set(CMAKE_CXX_STANDARD 20)

set(CMAKE_CXX_FLAGS "\
    ${CMAKE_CXX_FLAGS} \
    -march=native \
    -Werror -Wall -Wextra \
    -Wno-unused-parameter \
    -Wno-unused-function \
    -Wno-unused-variable \
    -Wno-unused-private-field \
")

add_library(ulayfs SHARED
    src/alloc.h src/alloc.cpp
    src/bitmap.h
    src/block.h
    src/btable.h src/btable.cpp
    src/debug.h src/debug.cpp
    src/entry.h
    src/file.h src/file.cpp
    src/idx.h
    src/const.h
    src/lib.h src/lib.cpp
    src/log.h src/log.cpp
    src/mtable.h
    src/params.h
    src/posix.h src/posix.cpp
    src/tx.h src/tx.cpp
    src/utils.h src/utils.cpp
    )

# external dependencies
include(FetchContent)
FetchContent_Declare(tbb URL https://github.com/oneapi-src/oneTBB/releases/download/v2021.4.0/oneapi-tbb-2021.4.0-lin.tgz)
FetchContent_MakeAvailable(tbb)

find_package(TBB REQUIRED HINTS ${tbb_SOURCE_DIR}/lib/cmake/tbb)
target_link_libraries(ulayfs dl pthread TBB::tbb rt)

# enable link time optimization
set_property(TARGET ulayfs PROPERTY INTERPROCEDURAL_OPTIMIZATION TRUE)

#[[
# build options
]]

option(ULAYFS_MEM_PROTECT "Enable memory protection to avoid stray writes" OFF)
option(ULAYFS_NO_SHARING "Assume that no two processes concurrently operate on the same file" OFF)
option(ULAYFS_RELAXED "Relax visibility and serialization guarantee on concurrent access" OFF)
option(ULAYFS_USE_HUGE_PAGE "Use huge page for mmap" OFF)
option(ULAYFS_USE_MAP_SYNC "Use MAP_SYNC for mmap" ON)
option(ULAYFS_FORCE_MAP_POPULATE "Always use MAP_POPULATE for mmap" OFF)
option(ULAYFS_TX_FLUSH_ONLY_FSYNC "Only flush transaction entries in fsync" OFF)

# check huge page support
execute_process(
    COMMAND sysctl -n vm.nr_hugepages
    OUTPUT_VARIABLE NR_HUGEPAGES
    OUTPUT_STRIP_TRAILING_WHITESPACE)
if (${NR_HUGEPAGES} EQUAL "0")
    message(WARNING
        "Huge page not available. Disable huge page support for mmap. \
        Please use `sudo sysctl -w vm.nr_hugepages=512` to configure huge page.")
    set(USE_HUGE_PAGE OFF)
endif ()

# get the current working branch
execute_process(
    COMMAND git rev-parse --abbrev-ref HEAD
    OUTPUT_VARIABLE GIT_BRANCH
    OUTPUT_STRIP_TRAILING_WHITESPACE)
if (NOT GIT_BRANCH)
    set(GIT_BRANCH Unknown)
endif ()

# get the latest commit hash
execute_process(
    COMMAND git rev-parse HEAD
    OUTPUT_VARIABLE GIT_COMMIT_HASH
    OUTPUT_STRIP_TRAILING_WHITESPACE)
if (NOT GIT_COMMIT_HASH)
    set(GIT_COMMIT_HASH Unknown)
endif ()

configure_file("src/config.h.in" "config.h")

include_directories(${CMAKE_CURRENT_BINARY_DIR})

#[[
tests and benchmarks
]]

option(ULAYFS_LINK_LIBRARY "Link uLayFS for tests and benchmarks" ON)

option(ULAYFS_BUILD_TESTS "Build tests" ON)
if (ULAYFS_BUILD_TESTS)
    include_directories(src)

    add_executable(test_basic test/test_basic.cpp test/common.h)
    add_executable(test_rw test/test_rw.cpp test/common.h)
    add_executable(test_sync test/test_sync.cpp test/common.h)

    if (ULAYFS_LINK_LIBRARY)
        target_link_libraries(test_basic ulayfs)
        target_link_libraries(test_rw ulayfs)
        target_link_libraries(test_sync ulayfs pthread)
    else ()
        target_link_libraries(test_sync pthread)
    endif ()
endif ()

option(ULAYFS_BUILD_BENCH "Build benchmarks" OFF)
if (ULAYFS_BUILD_BENCH)
    add_executable(bench_append bench/bench_append.cpp)

    set(BENCHMARK_ENABLE_TESTING OFF)
    FetchContent_Declare(benchmark URL https://github.com/google/benchmark/archive/refs/tags/v1.6.0.tar.gz)
    FetchContent_MakeAvailable(benchmark)

<<<<<<< HEAD
option(LINK_ULAYFS "Link uLayFS for tests and benchmarks" ON)
if (LINK_ULAYFS)
    target_link_libraries(test_basic ulayfs)
    target_link_libraries(test_rw ulayfs)
    target_link_libraries(test_sync ulayfs)
    if (BUILD_BENCH)
        target_link_libraries(bench_append ulayfs)
=======
    if (ULAYFS_LINK_LIBRARY)
        target_link_libraries(bench_append benchmark::benchmark ulayfs)
    else ()
        target_link_libraries(bench_append benchmark::benchmark)
>>>>>>> d8ab6004
    endif ()
endif ()

#[[
sanitizers and tooling
]]

set(CMAKE_CXX_FLAGS_ASAN
    "${CMAKE_CXX_FLAGS_DEBUG} -fsanitize=address -fno-omit-frame-pointer" CACHE STRING
    "Flags used by the C++ compiler during AddressSanitizer build." FORCE)

set(CMAKE_SHARED_LINKER_FLAGS_ASAN
    "${CMAKE_SHARED_LINKER_FLAGS_DEBUG} -fsanitize=address" CACHE STRING
    "Flags used by the C++ linker during AddressSanitizer build." FORCE)

set(CMAKE_CXX_FLAGS_UBSAN
    "${CMAKE_CXX_FLAGS_DEBUG} -fsanitize=undefined" CACHE STRING
    "Flags used by the C++ compiler during UndefinedBehaviourSanitizer build." FORCE)

set(CMAKE_CXX_FLAGS_MSAN
    "${CMAKE_CXX_FLAGS_DEBUG} -fsanitize=memory -fsanitize-memory-track-origins=2 -fno-omit-frame-pointer" CACHE STRING
    "Flags used by the C++ compiler during MemorySanitizer build." FORCE)

set(CMAKE_CXX_FLAGS_TSAN
    "${CMAKE_CXX_FLAGS_DEBUG} -fsanitize=thread" CACHE STRING
    "Flags used by the C++ compiler during ThreadSanitizer build." FORCE)

set(CMAKE_CXX_FLAGS_PMEMCHECK
    "${CMAKE_CXX_FLAGS_DEBUG} -mno-avx512f" CACHE STRING
    "Flags used by the C++ compiler during Pmemcheck build." FORCE)

option(ULAYFS_USE_PMEMCHECK "Enable pmemcheck" OFF)
if (${CMAKE_BUILD_TYPE} STREQUAL "pmemcheck")
    set(ULAYFS_USE_PMEMCHECK ON)
    FetchContent_Declare(pmemcheck URL https://github.com/ShawnZhong/pmemcheck/releases/download/v3.17/pmemcheck.tgz)
    FetchContent_MakeAvailable(pmemcheck)
    include_directories(${pmemcheck_SOURCE_DIR}/include)
endif ()

set(CMAKE_CXX_FLAGS_PROFILE
    "${CMAKE_CXX_FLAGS_RELWITHDEBINFO}" CACHE STRING
    "Flags used by the C++ compiler during Profile build." FORCE)

if (${CMAKE_BUILD_TYPE} STREQUAL "profile")
    FetchContent_Declare(flamegraph GIT_REPOSITORY https://github.com/brendangregg/FlameGraph)
    FetchContent_MakeAvailable(flamegraph)
endif ()<|MERGE_RESOLUTION|>--- conflicted
+++ resolved
@@ -120,20 +120,10 @@
     FetchContent_Declare(benchmark URL https://github.com/google/benchmark/archive/refs/tags/v1.6.0.tar.gz)
     FetchContent_MakeAvailable(benchmark)
 
-<<<<<<< HEAD
-option(LINK_ULAYFS "Link uLayFS for tests and benchmarks" ON)
-if (LINK_ULAYFS)
-    target_link_libraries(test_basic ulayfs)
-    target_link_libraries(test_rw ulayfs)
-    target_link_libraries(test_sync ulayfs)
-    if (BUILD_BENCH)
-        target_link_libraries(bench_append ulayfs)
-=======
     if (ULAYFS_LINK_LIBRARY)
         target_link_libraries(bench_append benchmark::benchmark ulayfs)
     else ()
         target_link_libraries(bench_append benchmark::benchmark)
->>>>>>> d8ab6004
     endif ()
 endif ()
 
