#pragma once

#include <iostream>
#include <stdexcept>

#include "alloc.h"
#include "block.h"
#include "btable.h"
#include "config.h"
#include "entry.h"
#include "idx.h"
#include "log.h"
#include "mtable.h"
#include "posix.h"
#include "tx.h"
#include "utils.h"

// data structure under this namespace must be in volatile memory (DRAM)
namespace ulayfs::dram {

class File {
  const int fd;
  pmem::Bitmap* bitmap;
  MemTable mem_table;
  pmem::MetaBlock* meta;
  TxMgr tx_mgr;
  BlkTable blk_table;

  int shm_fd;
  off_t file_offset;

  // each thread maintain a mapping from fd to allocator
  // the allocator is a per-thread per-file data structure
  thread_local static std::unordered_map<int, Allocator> allocators;

  // each thread maintain a mapping from fd to log managers
  thread_local static std::unordered_map<int, LogMgr> log_mgrs;

  friend class TxMgr;
  friend class LogMgr;
  friend class BlkTable;

 public:
  File(int fd, off_t init_file_size, pmem::Bitmap* bitmap, int shm_fd);

  /*
   * POSIX I/O operations
   */
  ssize_t pwrite(const void* buf, size_t count, size_t offset);
  ssize_t pread(void* buf, size_t count, off_t offset);
  off_t lseek(off_t offset, int whence);
  ssize_t write(const void* buf, size_t count);
  ssize_t read(void* buf, size_t count);
  int fsync();

  /*
   * Getters for thread-local data structures
   */
  [[nodiscard]] Allocator* get_local_allocator();
  [[nodiscard]] LogMgr* get_local_log_mgr();

 private:
  /**
   * @return the logical block index corresponding to the virtual index
   */
  [[nodiscard]] LogicalBlockIdx vidx_to_lidx(VirtualBlockIdx vidx) {
    return blk_table.get(vidx);
  }

  /**
   * @return a writable pointer to the block given a logical block index
   * A nullptr is returned if the block is not allocated yet (e.g., a hole)
   */
  [[nodiscard]] pmem::Block* lidx_to_addr_rw(LogicalBlockIdx lidx) {
    return mem_table.get(lidx);
  }

  /**
   * @return a read-only pointer to the block given a logical block index
   * An empty block is returned if the block is not allocated yet (e.g., a hole)
   */
  [[nodiscard]] const pmem::Block* lidx_to_addr_ro(LogicalBlockIdx lidx) {
    constexpr static const char empty_block[BLOCK_SIZE]{};
    if (lidx == 0) return reinterpret_cast<const pmem::Block*>(&empty_block);
    return mem_table.get(lidx);
  }

  /**
<<<<<<< HEAD
   * Initialize the file object. It will initialize meta block, bitmap, and
   * block table as needed.
   */
  void init();

  /**
   * Return a writable pointer to the block given a virtual block index
=======
   * @return a writable pointer to the block given a virtual block index
>>>>>>> f68dcbdd
   * A nullptr is returned if the block is not allocated yet (e.g., a hole)
   */
  [[nodiscard]] pmem::Block* vidx_to_addr_rw(VirtualBlockIdx vidx) {
    return lidx_to_addr_rw(vidx_to_lidx(vidx));
  }

  /**
   * @return a read-only pointer to the block given a virtual block index
   * An empty block is returned if the block is not allocated yet (e.g., a hole)
   */
  [[nodiscard]] const pmem::Block* vidx_to_addr_ro(VirtualBlockIdx vidx) {
    return lidx_to_addr_ro(vidx_to_lidx(vidx));
  }

  /**
   * Mark the logical block as allocated. This is not thread safe and should
   * only be used on startup if the bitmap is newly created.
   */
  void set_allocated(LogicalBlockIdx block_idx) {
    bitmap[block_idx >> BITMAP_CAPACITY_SHIFT].set_allocated(
        block_idx & (BITMAP_CAPACITY - 1));
  }

  friend std::ostream& operator<<(std::ostream& out, const File& f);
};

}  // namespace ulayfs::dram<|MERGE_RESOLUTION|>--- conflicted
+++ resolved
@@ -86,17 +86,13 @@
   }
 
   /**
-<<<<<<< HEAD
    * Initialize the file object. It will initialize meta block, bitmap, and
    * block table as needed.
    */
   void init();
 
   /**
-   * Return a writable pointer to the block given a virtual block index
-=======
    * @return a writable pointer to the block given a virtual block index
->>>>>>> f68dcbdd
    * A nullptr is returned if the block is not allocated yet (e.g., a hole)
    */
   [[nodiscard]] pmem::Block* vidx_to_addr_rw(VirtualBlockIdx vidx) {
