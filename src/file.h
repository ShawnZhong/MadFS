--- conflicted
+++ resolved
@@ -42,13 +42,8 @@
   friend class BlkTable;
 
  public:
-<<<<<<< HEAD
-  File(int fd, const struct stat* stat);
+  File(int fd, const struct stat* stat, int flags);
   ~File();
-=======
-  File(int fd, off_t init_file_size, pmem::Bitmap* bitmap, int shm_fd,
-       int flags);
->>>>>>> c9f80cd7
 
   /*
    * POSIX I/O operations
