--- conflicted
+++ resolved
@@ -28,33 +28,19 @@
 
     ret = posix::fstat(fd, &stat_buf);
     if (ret) throw std::runtime_error("Fail to fstat!");
-<<<<<<< HEAD
     bool is_create = stat_buf.st_size == 0;
 
     if (is_create) {
-      ret = posix::ftruncate(fd, layout_options.prealloc_size);
-=======
-    if (stat_buf.st_size == 0) {
-      // this is a newly created file; do layout initialization
-      ret = posix::ftruncate(fd, LayoutOptions::prealloc_size);
->>>>>>> 2055d8b1
+      ret = posix::ftruncate(fd, LayoutOptions.prealloc_size);
       if (ret) throw std::runtime_error("Fail to ftruncate!");
     }
 
     meta_block = static_cast<pmem::MetaBlock*>(posix::mmap(
-        nullptr, layout_options.prealloc_size, PROT_READ | PROT_WRITE,
+        nullptr, LayoutOptions.prealloc_size, PROT_READ | PROT_WRITE,
         MAP_SHARED | MAP_HUGETLB | MAP_HUGE_2MB, fd, 0));
     if (!meta_block) throw std::runtime_error("Fail to mmap!");
 
-<<<<<<< HEAD
     if (is_create)
-=======
-      // TODO: acquire futex here
-      meta_block = static_cast<pmem::MetaBlock*>(posix::mmap(
-          nullptr, LayoutOptions::prealloc_size, PROT_READ | PROT_WRITE,
-          MAP_SHARED | MAP_HUGETLB | MAP_HUGE_2MB, fd, 0));
-      if (!meta_block) throw std::runtime_error("Fail to mmap!");
->>>>>>> 2055d8b1
       meta_block->init();
     else
       meta_block->verify_ready();
