--- conflicted
+++ resolved
@@ -19,19 +19,13 @@
 
 class File {
   const int fd;
-<<<<<<< HEAD
   pmem::Bitmap* bitmap;
-=======
->>>>>>> 7a7346b0
   MemTable mem_table;
   pmem::MetaBlock* meta;
   TxMgr tx_mgr;
   BlkTable blk_table;
 
-<<<<<<< HEAD
   int shm_fd;
-=======
->>>>>>> 7a7346b0
   off_t file_offset;
 
   // each thread maintain a mapping from fd to allocator
@@ -46,11 +40,7 @@
   friend class BlkTable;
 
  public:
-<<<<<<< HEAD
   File(int fd, off_t init_file_size, pmem::Bitmap* bitmap);
-=======
-  File(int fd, off_t init_file_size);
->>>>>>> 7a7346b0
 
   /*
    * POSIX I/O operations
