--- conflicted
+++ resolved
@@ -78,11 +78,8 @@
   void get_coverage(LogEntryIdx first_head_idx,
                     VirtualBlockIdx& begin_virtual_idx, uint32_t& num_blocks,
                     std::vector<LogicalBlockIdx>* begin_logical_idxs = nullptr,
-<<<<<<< HEAD
+                    uint16_t* leftover_bytes = nullptr,
                     bool init_bitmap = false);
-=======
-                    uint16_t* leftover_bytes = nullptr);
->>>>>>> 1af2d244
 
   // TODO: handle writev requests
   /**
