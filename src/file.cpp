#include "file.h"

namespace ulayfs::dram {

File::File(const char* pathname, int flags, mode_t mode)
    : open_flags(flags), valid(false) {
  if ((flags & O_ACCMODE) == O_WRONLY) {
    INFO("File \"%s\" opened with O_WRONLY. Changed to O_RDWR.", pathname);
    flags &= ~O_WRONLY;
    flags |= O_RDWR;
  }

  fd = posix::open(pathname, flags, mode);
  if (fd < 0) return;  // fail to open the file

  // TODO: support read-only files
  if ((flags & O_ACCMODE) == O_RDONLY) {
    WARN("File \"%s\" opened with O_RDONLY. Fallback to syscall.", pathname);
    return;
  }

  struct stat stat_buf;  // NOLINT(cppcoreguidelines-pro-type-member-init)
  int ret = posix::fstat(fd, &stat_buf);
  PANIC_IF(ret, "fstat failed");

  // we don't handle non-normal file (e.g., socket, directory, block dev)
  if (!S_ISREG(stat_buf.st_mode) && !S_ISLNK(stat_buf.st_mode)) {
    WARN("Unable to handle non-normal file \"%s\"", pathname);
    return;
  }

  if (!IS_ALIGNED(stat_buf.st_size, BLOCK_SIZE)) {
    WARN("File size not aligned for \"%s\". Fall back to syscall", pathname);
    return;
  }

  mem_table = MemTable(fd, stat_buf.st_size);
  meta = mem_table.get_meta();
  allocator = Allocator(fd, meta, &mem_table);
  log_mgr = LogMgr(meta, &allocator, &mem_table);
  tx_mgr = TxMgr(meta, &allocator, &mem_table, &log_mgr, &blk_table);
  blk_table = BlkTable(meta, &mem_table, &log_mgr, &tx_mgr);
  blk_table.update();

  if (stat_buf.st_size == 0) meta->init();

  valid = true;
}

File::~File() { mem_table.unmap(); }

ssize_t File::pwrite(const void* buf, size_t count, size_t offset) {
  if (count == 0) return 0;
  // we allow (and only allow) allocation here since the index of the next tx
  // entry needs to be valid so that we have a slot to start from
  blk_table.update(/*do_alloc*/ true);
  tx_mgr.do_cow(buf, count, offset);
  return static_cast<ssize_t>(count);
}

ssize_t File::pread(void* buf, size_t count, off_t offset) {
  blk_table.update();
  VirtualBlockIdx virtual_idx = offset >> BLOCK_SHIFT;

  uint64_t local_offset = offset - virtual_idx * BLOCK_SIZE;
  uint32_t num_blocks =
      ALIGN_UP(count + local_offset, BLOCK_SIZE) >> BLOCK_SHIFT;
  uint16_t last_remaining = num_blocks * BLOCK_SIZE - count - local_offset;

  char* dst = static_cast<char*>(buf);
  for (size_t i = 0; i < num_blocks; ++i) {
    size_t num_bytes = BLOCK_SIZE;
    if (i == 0) num_bytes -= local_offset;
    if (i == num_blocks - 1) num_bytes -= last_remaining;

    const char* ptr = get_ro_data_ptr(virtual_idx + i);
    const char* src = i == 0 ? ptr + local_offset : ptr;

    memcpy(dst, src, num_bytes);
    dst += num_bytes;
  }

  return static_cast<ssize_t>(count);
}

off_t File::lseek(off_t offset, int whence) {
  off_t old_off = file_offset;

  switch (whence) {
    case SEEK_SET: {
      if (offset < 0) return -1;
      __atomic_store_n(&file_offset, offset, __ATOMIC_RELEASE);
      return file_offset;
    }

    case SEEK_CUR: {
      off_t new_off;
      do {
        new_off = old_off + offset;
        if (new_off < 0) return -1;
      } while (!__atomic_compare_exchange_n(&file_offset, &old_off, new_off,
                                            true, __ATOMIC_ACQ_REL,
                                            __ATOMIC_RELAXED));
      return file_offset;
    }

    case SEEK_END:
      // TODO: enable this code after file_size is implemented
      // new_off = meta->get_file_size() + offset;
      // break;

      // TODO: add SEEK_DATA and SEEK_HOLE
    case SEEK_DATA:
    case SEEK_HOLE:
    default:
      return -1;
  }
}

ssize_t File::write(const void* buf, size_t count) {
  // atomically add then return the old value
  off_t old_off = __atomic_fetch_add(&file_offset, static_cast<off_t>(count),
                                     __ATOMIC_ACQ_REL);

  return pwrite(buf, count, old_off);
}

ssize_t File::read(void* buf, size_t count) {
  off_t new_off;
  off_t old_off = file_offset;

  do {
    // TODO: place file_offset to EOF when entire file is read
    new_off = old_off + static_cast<off_t>(count);
  } while (!__atomic_compare_exchange_n(&file_offset, &old_off, new_off, true,
                                        __ATOMIC_ACQ_REL, __ATOMIC_RELAXED));

  return pread(buf, count, old_off);
}

const char* File::get_ro_data_ptr(VirtualBlockIdx virtual_block_idx) {
  static char empty_block[BLOCK_SIZE]{};
  auto logical_block_idx = blk_table.get(virtual_block_idx);
  if (logical_block_idx == 0) {
    INFO("Virtual block %d is a hole block", virtual_block_idx);
    return empty_block;
  }
<<<<<<< HEAD
  auto block = mem_table.get(logical_block_idx);
  return block->data;
=======
  auto block = mem_table.get_addr(logical_block_idx);
  return block->data();
>>>>>>> 6f4e0cec
}

std::ostream& operator<<(std::ostream& out, const File& f) {
  out << "File: fd = " << f.fd << ", offset = " << f.file_offset << "\n";
  out << *f.meta;
  out << f.mem_table;
  out << f.tx_mgr;
  out << f.blk_table;
  out << "\n";

  return out;
}

}  // namespace ulayfs::dram<|MERGE_RESOLUTION|>--- conflicted
+++ resolved
@@ -145,13 +145,8 @@
     INFO("Virtual block %d is a hole block", virtual_block_idx);
     return empty_block;
   }
-<<<<<<< HEAD
   auto block = mem_table.get(logical_block_idx);
-  return block->data;
-=======
-  auto block = mem_table.get_addr(logical_block_idx);
   return block->data();
->>>>>>> 6f4e0cec
 }
 
 std::ostream& operator<<(std::ostream& out, const File& f) {
