#include "file.h"

#include <sys/xattr.h>

#include <cerrno>
#include <cstdio>
#include <iomanip>

#include "flock.h"
#include "idx.h"
#include "utils.h"

namespace ulayfs::dram {

File::File(int fd, const struct stat& stat, int flags, bool guard)
    : fd(fd),
      mem_table(fd, stat.st_size, (flags & O_ACCMODE) == O_RDONLY),
      meta(mem_table.get_meta()),
      tx_mgr(this, meta),
      log_mgr(this),
      blk_table(this, &tx_mgr),
      offset_mgr(this),
      can_read((flags & O_ACCMODE) == O_RDONLY ||
               (flags & O_ACCMODE) == O_RDWR),
      can_write((flags & O_ACCMODE) == O_WRONLY ||
                (flags & O_ACCMODE) == O_RDWR) {
  // lock the file to prevent gc before proceeding
  // the lock will be released only at close
  if (guard) flock::flock_guard(fd);

  pthread_spin_init(&spinlock, PTHREAD_PROCESS_PRIVATE);
  if (stat.st_size == 0) meta->init();

  ssize_t rc = fgetxattr(fd, SHM_XATTR_NAME, &shm_path, sizeof(shm_path));
  if (rc == -1 && errno == ENODATA) {  // no shm_path attribute, create one
    sprintf(shm_path, "/dev/shm/ulayfs_%016lx_%013lx", stat.st_ino,
            (stat.st_ctim.tv_sec * 1000000000 + stat.st_ctim.tv_nsec) >> 3);
    rc = fsetxattr(fd, SHM_XATTR_NAME, shm_path, sizeof(shm_path), 0);
    PANIC_IF(rc == -1, "failed to set shm_path attribute");
  } else if (rc == -1) {
    PANIC("failed to get shm_path attribute");
  }

  open_shm(stat);

  // The first bit corresponds to the meta block which should always be set
  // to 1. If it is not, then bitmap needs to be initialized.
  // Bitmap::get is not thread safe but we are only reading one bit here.
  uint64_t file_size;
  bool file_size_updated = false;
  if (!bitmap[0].is_allocated(0)) {
    meta->lock();
    if (!bitmap[0].is_allocated(0)) {
      blk_table.update(/*do_alloc*/ false, /*init_bitmap*/ true);
      file_size = blk_table.get_file_size();
      file_size_updated = true;
      bitmap[0].set_allocated(0);
    }
    meta->unlock();
  }
  if (!file_size_updated) {
    blk_table.update(/*do_alloc*/ false);
    file_size = blk_table.get_file_size();
  }

  if (flags & O_APPEND) offset_mgr.seek_absolute(file_size);
}

File::~File() {
  pthread_spin_destroy(&spinlock);
  allocators.clear();
  if (likely(is_fd_owned)) posix::close(fd);
  posix::munmap(bitmap, BITMAP_SIZE);
  posix::close(shm_fd);
  DEBUG("~File(): close(%d) and close(%d)", fd, shm_fd);
}

/*
 * POSIX I/O operations
 */

ssize_t File::pwrite(const void* buf, size_t count, size_t offset) {
  if (!can_write) {
    errno = EBADF;
    return -1;
  }
  if (count == 0) return 0;
  return tx_mgr.do_pwrite(static_cast<const char*>(buf), count, offset);
}

ssize_t File::write(const void* buf, size_t count) {
  if (!can_write) {
    errno = EBADF;
    return -1;
  }
  if (count == 0) return 0;
  return tx_mgr.do_write(static_cast<const char*>(buf), count);
}

ssize_t File::pread(void* buf, size_t count, off_t offset) {
  if (!can_read) {
    errno = EBADF;
    return -1;
  }
  if (count == 0) return 0;
  return tx_mgr.do_pread(static_cast<char*>(buf), count, offset);
}

ssize_t File::read(void* buf, size_t count) {
  if (!can_read) {
    errno = EBADF;
    return -1;
  }
  if (count == 0) return 0;
  return tx_mgr.do_read(static_cast<char*>(buf), count);
}

off_t File::lseek(off_t offset, int whence) {
  int64_t ret;

  pthread_spin_lock(&spinlock);
  uint64_t file_size = blk_table.get_file_size();

  switch (whence) {
    case SEEK_SET:
      ret = offset_mgr.seek_absolute(offset);
      break;
    case SEEK_CUR:
      ret = offset_mgr.seek_relative(offset);
      if (ret == -1) errno = EINVAL;
      break;
    case SEEK_END:
      ret = offset_mgr.seek_absolute(file_size + offset);
      break;
    // TODO: add SEEK_DATA and SEEK_HOLE
    case SEEK_DATA:
    case SEEK_HOLE:
    default:
      ret = -1;
      errno = EINVAL;
  }

  pthread_spin_unlock(&spinlock);
  return ret;
}

void* File::mmap(void* addr_hint, size_t length, int prot, int mmap_flags,
                 off_t offset) {
  if (offset % BLOCK_SIZE != 0) {
    errno = EINVAL;
    return MAP_FAILED;
  }

  // reserve address space by memory-mapping /dev/zero
  static int zero_fd = posix::open("/dev/zero", O_RDONLY);
  if (zero_fd == -1) {
    WARN("open(/dev/zero) failed");
    return MAP_FAILED;
  }
  void* res = posix::mmap(addr_hint, length, prot, mmap_flags, zero_fd, 0);
  if (res == MAP_FAILED) {
    WARN("mmap failed: %m");
    return MAP_FAILED;
  }
  char* new_addr = reinterpret_cast<char*>(res);
  char* old_addr = reinterpret_cast<char*>(meta);

  auto remap = [&old_addr, &new_addr](LogicalBlockIdx lidx,
                                      LogicalBlockIdx vidx, int num_blocks) {
    char* old_block_addr = old_addr + BLOCK_IDX_TO_SIZE(lidx);
    char* new_block_addr = new_addr + BLOCK_IDX_TO_SIZE(vidx);
    size_t len = BLOCK_IDX_TO_SIZE(num_blocks);
    int flag = MREMAP_MAYMOVE | MREMAP_FIXED;

    void* ret = posix::mremap(old_block_addr, len, len, flag, new_block_addr);
    return ret == new_block_addr;
  };

  // remap the blocks in the file
  VirtualBlockIdx vidx_end =
      BLOCK_SIZE_TO_IDX(ALIGN_UP(offset + length, BLOCK_SIZE));
  VirtualBlockIdx vidx_group_begin = BLOCK_SIZE_TO_IDX(offset);
  LogicalBlockIdx lidx_group_begin = blk_table.get(vidx_group_begin);
  int num_blocks = 0;
  for (size_t vidx = vidx_group_begin; vidx < vidx_end; vidx++) {
    LogicalBlockIdx lidx = blk_table.get(vidx);
    if (lidx == 0) PANIC("hole vidx=%ld in mmap", vidx);

    if (lidx == lidx_group_begin + num_blocks) {
      num_blocks++;
      continue;
    }

    if (!remap(lidx_group_begin, vidx_group_begin, num_blocks)) goto error;

    lidx_group_begin = lidx;
    vidx_group_begin = vidx;
    num_blocks = 1;
  }

  if (!remap(lidx_group_begin, vidx_group_begin, num_blocks)) goto error;

  return new_addr;

error:
  WARN("remap failed: %m");
  posix::munmap(new_addr, length);
  return MAP_FAILED;
}

int File::fsync() {
  TxEntryIdx tail_tx_idx;
  pmem::TxBlock* tail_tx_block;
<<<<<<< HEAD
  blk_table.update(/*do_alloc*/ false);
  tail_tx_idx = blk_table.get_tx_idx();
  tail_tx_block = blk_table.get_tx_block();
=======
  update(tail_tx_idx, tail_tx_block, nullptr, /*do_alloc*/ false);
>>>>>>> 60e202bb
  tx_mgr.flush_tx_entries(meta->get_tx_tail(), tail_tx_idx, tail_tx_block);
  // we keep an invariant that tx_tail must be a valid (non-overflow) idx
  // an overflow index implies that the `next` pointer of the block is not set
  // (and thus not flushed) yet, so we cannot assume it is equivalent to the
  // first index of the next block
  // here we use the last index of the block to enforce reflush later
  uint16_t capacity =
      tail_tx_idx.block_idx == 0 ? NUM_INLINE_TX_ENTRY : NUM_TX_ENTRY;
  if (unlikely(tail_tx_idx.local_idx >= capacity))
    tail_tx_idx.local_idx = capacity - 1;
  meta->set_tx_tail(tail_tx_idx);
  return 0;
}

void File::stat(struct stat* buf) {
  buf->st_size = static_cast<off_t>(blk_table.get_file_size());
}

/*
 * Getters & removers for thread-local data structures
 */

Allocator* File::get_local_allocator() {
  if (auto it = allocators.find(tid); it != allocators.end()) {
    return &it->second;
  }

  auto [it, ok] = allocators.emplace(tid, Allocator(this, bitmap));
  PANIC_IF(!ok, "insert to thread-local allocators failed");
  return &it->second;
}

/*
 * Helper functions
 */

void File::open_shm(const struct stat& stat) {
  // use posix::open instead of shm_open since shm_open calls open, which is
  // overloaded by ulayfs
  shm_fd =
      posix::open(shm_path, O_RDWR | O_NOFOLLOW | O_CLOEXEC, S_IRUSR | S_IWUSR);

  // if the file does not exist, create it
  if (shm_fd < 0) {
    // We create a temporary file first, and then use `linkat` to put the file
    // into the directory `/dev/shm`. This ensures the atomicity of the creating
    // the shared memory file and setting its permission.
    shm_fd =
        posix::open("/dev/shm", O_TMPFILE | O_RDWR | O_NOFOLLOW | O_CLOEXEC,
                    S_IRUSR | S_IWUSR);
    if (unlikely(shm_fd < 0)) {
      PANIC("create the temporary file failed");
    }

    // change permission and ownership of the new shared memory
    if (fchmod(shm_fd, stat.st_mode) < 0) {
      posix::close(shm_fd);
      PANIC("fchmod on shared memory failed");
    }
    if (fchown(shm_fd, stat.st_uid, stat.st_gid) < 0) {
      posix::close(shm_fd);
      PANIC("fchown on shared memory failed");
    }
    // TODO: enable dynamically grow bitmap
    if (posix::fallocate(shm_fd, 0, 0, static_cast<off_t>(BITMAP_SIZE)) < 0) {
      posix::close(shm_fd);
      PANIC("fallocate on shared memory failed");
    }

    // publish the created tmpfile.
    char tmpfile_path[PATH_MAX];
    sprintf(tmpfile_path, "/proc/self/fd/%d", shm_fd);
    int rc =
        linkat(AT_FDCWD, tmpfile_path, AT_FDCWD, shm_path, AT_SYMLINK_FOLLOW);
    if (rc < 0) {
      // Another process may have created a new shared memory before us. Retry
      // opening.
      posix::close(shm_fd);
      shm_fd = posix::open(shm_path, O_RDWR | O_NOFOLLOW | O_CLOEXEC,
                           S_IRUSR | S_IWUSR);
      if (shm_fd < 0) {
        PANIC("cannot open or create the shared memory object");
      }
    }
  }

  DEBUG("posix::open(%s) = %d", shm_path, shm_fd);

  // mmap bitmap
  void* shm = posix::mmap(nullptr, BITMAP_SIZE, PROT_READ | PROT_WRITE,
                          MAP_SHARED, shm_fd, 0);
  if (shm == MAP_FAILED) {
    posix::close(shm_fd);
    PANIC("mmap bitmap failed");
  }

  bitmap = static_cast<Bitmap*>(shm);
}

void File::unlink_shm() {
  int ret = posix::unlink(shm_path);
  if (ret != 0) INFO("Fail to unlink bitmaps on shared memory: %m");
}

void File::tx_gc() {
  DEBUG("Garbage Collect for fd %d", fd);
  TxEntryIdx tail_tx_idx;
  uint64_t file_size;
  blk_table.update(/*do_alloc*/ false);
  tail_tx_idx = blk_table.get_tx_idx();
  file_size = blk_table.get_file_size();
  tx_mgr.gc(tail_tx_idx.block_idx, file_size);
}

std::ostream& operator<<(std::ostream& out, const File& f) {
  out << "File: fd = " << f.fd << "\n";
  out << "\tshm_path = " << f.shm_path << "\n";
  out << *f.meta;
  out << f.blk_table;
  out << f.mem_table;
  out << f.offset_mgr;
  out << "Bitmap: \n";
  for (size_t i = 0; i < f.meta->get_num_blocks() / BITMAP_CAPACITY; ++i) {
    out << "\t" << std::setw(6) << std::right << i * BITMAP_CAPACITY << " - "
        << std::setw(6) << std::left << (i + 1) * BITMAP_CAPACITY - 1 << ": "
        << f.bitmap[i] << "\n";
  }
  out << f.tx_mgr;
  out << "\n";

  return out;
}

}  // namespace ulayfs::dram<|MERGE_RESOLUTION|>--- conflicted
+++ resolved
@@ -211,13 +211,7 @@
 int File::fsync() {
   TxEntryIdx tail_tx_idx;
   pmem::TxBlock* tail_tx_block;
-<<<<<<< HEAD
-  blk_table.update(/*do_alloc*/ false);
-  tail_tx_idx = blk_table.get_tx_idx();
-  tail_tx_block = blk_table.get_tx_block();
-=======
-  update(tail_tx_idx, tail_tx_block, nullptr, /*do_alloc*/ false);
->>>>>>> 60e202bb
+  update_for_read(tail_tx_idx, tail_tx_block, /*do_alloc*/ false);
   tx_mgr.flush_tx_entries(meta->get_tx_tail(), tail_tx_idx, tail_tx_block);
   // we keep an invariant that tx_tail must be a valid (non-overflow) idx
   // an overflow index implies that the `next` pointer of the block is not set
