--- conflicted
+++ resolved
@@ -5,21 +5,16 @@
 thread_local std::unordered_map<int, Allocator> File::allocators;
 thread_local std::unordered_map<int, LogMgr> File::log_mgrs;
 
-<<<<<<< HEAD
-File::File(int fd, const struct stat* stat)
-=======
-File::File(int fd, off_t init_file_size, pmem::Bitmap* bitmap, int shm_fd,
-           int flags)
->>>>>>> c9f80cd7
+File::File(int fd, const struct stat* stat, int flags)
     : fd(fd),
       mem_table(fd, stat->st_size),
       meta(mem_table.get_meta()),
       tx_mgr(this, meta),
       blk_table(this, &tx_mgr),
-<<<<<<< HEAD
-      file_offset(0) {
+      file_offset(0),
+      flags(flags) {
   if (stat->st_size == 0) meta->init();
-
+  
   meta->lock();
   shm_fd = open_shm(stat, bitmap);
   // The first bit corresponds to the meta block which should always be set
@@ -33,19 +28,14 @@
     bitmap[0].set_allocated(0);
   }
   meta->unlock();
+  
+  // FIXME: the file_offset operation must be thread-safe
+  if (flags & O_APPEND) file_offset += blk_table.get_file_size();
 }
 
 File::~File() {
   DEBUG("~File called for fd=%d", fd);
   allocators.erase(fd);
-=======
-      shm_fd(shm_fd),
-      file_offset(0),
-      flags(flags) {
-  if (init_file_size == 0) meta->init();
-  // FIXME: the file_offset operation must be thread-safe
-  if (flags & O_APPEND) file_offset += blk_table.get_file_size();
->>>>>>> c9f80cd7
 }
 
 /*
