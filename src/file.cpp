#include "file.h"

namespace ulayfs::dram {

thread_local std::unordered_map<int, Allocator> File::allocators;
thread_local std::unordered_map<int, LogMgr> File::log_mgrs;

File::File(int fd, off_t init_file_size, pmem::Bitmap* bitmap, int shm_fd)
    : fd(fd),
      bitmap(bitmap),
      mem_table(fd, init_file_size),
      meta(mem_table.get_meta()),
      tx_mgr(this, meta),
      blk_table(this, &tx_mgr),
      shm_fd(shm_fd),
      file_offset(0) {
  if (init_file_size == 0) meta->init();
  init();
}

/*
 * POSIX I/O operations
 */

ssize_t File::pwrite(const void* buf, size_t count, size_t offset) {
  if (count == 0) return 0;
  tx_mgr.do_write(static_cast<const char*>(buf), count, offset);
  // TODO: handle write fails i.e. return value != count
  return static_cast<ssize_t>(count);
}

ssize_t File::pread(void* buf, size_t count, off_t offset) {
  if (count == 0) return 0;
  return tx_mgr.do_read(static_cast<char*>(buf), count, offset);
}

off_t File::lseek(off_t offset, int whence) {
  off_t old_off = file_offset;

  switch (whence) {
    case SEEK_SET: {
      if (offset < 0) return -1;
      __atomic_store_n(&file_offset, offset, __ATOMIC_RELEASE);
      return file_offset;
    }

    case SEEK_CUR: {
      off_t new_off;
      do {
        new_off = old_off + offset;
        if (new_off < 0) return -1;
      } while (!__atomic_compare_exchange_n(&file_offset, &old_off, new_off,
                                            false, __ATOMIC_ACQ_REL,
                                            __ATOMIC_RELAXED));
      return file_offset;
    }

    case SEEK_END:
      // TODO: enable this code after file_size is implemented
      // new_off = meta->get_file_size() + offset;
      // break;

      // TODO: add SEEK_DATA and SEEK_HOLE
    case SEEK_DATA:
    case SEEK_HOLE:
    default:
      return -1;
  }
}

ssize_t File::write(const void* buf, size_t count) {
  // atomically add then return the old value
  off_t old_off = __atomic_fetch_add(&file_offset, static_cast<off_t>(count),
                                     __ATOMIC_ACQ_REL);

  return pwrite(buf, count, old_off);
}

ssize_t File::read(void* buf, size_t count) {
  off_t new_off;
  off_t old_off = file_offset;

  do {
    // TODO: place file_offset to EOF when entire file is read
    new_off = old_off + static_cast<off_t>(count);
  } while (!__atomic_compare_exchange_n(&file_offset, &old_off, new_off, false,
                                        __ATOMIC_ACQ_REL, __ATOMIC_RELAXED));

  return pread(buf, count, old_off);
}

int File::fsync() {
  TxEntryIdx tail_tx_idx;
  pmem::TxBlock* tail_tx_block;
  blk_table.update(tail_tx_idx, tail_tx_block, /*do_alloc*/ false);
  tx_mgr.flush_tx_entries(meta->get_tx_tail(), tail_tx_idx, tail_tx_block);
  // we keep an invariant that tx_tail must be a valid (non-overflow) idx
  // an overflow index implies that the `next` pointer of the block is not set
  // (and thus not flushed) yet, so we cannot assume it is equivalent to the
  // first index of the next block
  // here we use the last index of the block to enforce reflush later
  uint16_t capacity =
      tail_tx_idx.block_idx == 0 ? NUM_INLINE_TX_ENTRY : NUM_TX_ENTRY;
  if (unlikely(tail_tx_idx.local_idx >= capacity))
    tail_tx_idx.local_idx = capacity - 1;
  meta->set_tx_tail(tail_tx_idx);
  return 0;
}

/*
 * Getters for thread-local data structures
 */

Allocator* File::get_local_allocator() {
  if (auto it = allocators.find(fd); it != allocators.end()) {
    return &it->second;
  }

  auto [it, ok] =
      allocators.emplace(fd, Allocator(fd, meta, &mem_table, bitmap));
  PANIC_IF(!ok, "insert to thread-local allocators failed");
  return &it->second;
}

LogMgr* File::get_local_log_mgr() {
  if (auto it = log_mgrs.find(fd); it != log_mgrs.end()) {
    return &it->second;
  }

  auto [it, ok] = log_mgrs.emplace(fd, LogMgr(this, meta));
  PANIC_IF(!ok, "insert to thread-local log_mgrs failed");
  return &it->second;
}

/*
 * Helper functions
 */

<<<<<<< HEAD
void File::init() {
  meta->lock();
  // The first bit corresponds to the meta block which should always be set
  // to 1. If it is not, then bitmap needs to be initialized.
  if ((bitmap[0].get() & 1) == 0) {
    TxEntryIdx tail_tx_idx;
    pmem::TxBlock* tail_tx_block;
    blk_table.update(tail_tx_idx, tail_tx_block, /*do_alloc*/ false, true);
    // mark meta block as allocated
    bitmap[0].set_allocated(0);
  }
  meta->unlock();
}

const pmem::Block* File::vidx_to_addr_ro(VirtualBlockIdx vidx) {
  static const char empty_block[BLOCK_SIZE]{};

  LogicalBlockIdx lidx = blk_table.get(vidx);
  if (lidx == 0) return reinterpret_cast<const pmem::Block*>(&empty_block);
  return mem_table.get(lidx);
}

pmem::Block* File::vidx_to_addr_rw(VirtualBlockIdx vidx) {
  return mem_table.get(blk_table.get(vidx));
}

=======
>>>>>>> e1261bc4
std::ostream& operator<<(std::ostream& out, const File& f) {
  out << "File: fd = " << f.fd << ", offset = " << f.file_offset << "\n";
  out << *f.meta;
  out << f.mem_table;
  out << f.tx_mgr;
  out << f.blk_table;
  out << "\n";

  return out;
}

}  // namespace ulayfs::dram<|MERGE_RESOLUTION|>--- conflicted
+++ resolved
@@ -136,7 +136,6 @@
  * Helper functions
  */
 
-<<<<<<< HEAD
 void File::init() {
   meta->lock();
   // The first bit corresponds to the meta block which should always be set
@@ -151,20 +150,6 @@
   meta->unlock();
 }
 
-const pmem::Block* File::vidx_to_addr_ro(VirtualBlockIdx vidx) {
-  static const char empty_block[BLOCK_SIZE]{};
-
-  LogicalBlockIdx lidx = blk_table.get(vidx);
-  if (lidx == 0) return reinterpret_cast<const pmem::Block*>(&empty_block);
-  return mem_table.get(lidx);
-}
-
-pmem::Block* File::vidx_to_addr_rw(VirtualBlockIdx vidx) {
-  return mem_table.get(blk_table.get(vidx));
-}
-
-=======
->>>>>>> e1261bc4
 std::ostream& operator<<(std::ostream& out, const File& f) {
   out << "File: fd = " << f.fd << ", offset = " << f.file_offset << "\n";
   out << *f.meta;
