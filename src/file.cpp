#include "file.h"

#include <cerrno>
#include <cstdio>
#include <iomanip>

#include "gc.h"
#include "idx.h"
#include "utils.h"

namespace ulayfs::dram {

File::File(int fd, const struct stat& stat, int flags, bool guard)
    : fd(fd),
      mem_table(fd, stat.st_size, (flags & O_ACCMODE) == O_RDONLY),
      meta(mem_table.get_meta()),
      tx_mgr(this, meta),
      log_mgr(this, meta),
      blk_table(this, &tx_mgr),
      offset_mgr(this),
      flags(flags),
      can_read((flags & O_ACCMODE) == O_RDONLY ||
               (flags & O_ACCMODE) == O_RDWR),
      can_write((flags & O_ACCMODE) == O_WRONLY ||
                (flags & O_ACCMODE) == O_RDWR) {
  // lock the file to prevent gc before proceeding
  // the lock will be released only at close
  if (guard) GarbageCollector::flock_guard(fd);

  pthread_spin_init(&spinlock, PTHREAD_PROCESS_PRIVATE);
  if (stat.st_size == 0) meta->init();

  if (!meta->is_shm_name_ready()) {
    meta->lock();
    if (!meta->is_shm_name_ready()) meta->set_shm_name(stat);
    meta->unlock();
  }

<<<<<<< HEAD
  shm_fd = open_shm(stat);
=======
  open_shm(shm_name, stat);
>>>>>>> 7077d75a
  // The first bit corresponds to the meta block which should always be set
  // to 1. If it is not, then bitmap needs to be initialized.
  // Bitmap::get is not thread safe but we are only reading one bit here.
  uint64_t file_size;
  bool file_size_updated = false;
  if (!bitmap[0].is_allocated(0)) {
    meta->lock();
    if (!bitmap[0].is_allocated(0)) {
      file_size = blk_table.get_file_size(/*init_bitmap*/ true);
      file_size_updated = true;
      // We need to mark meta block as allocated
      // but this will make other alloc_all on this block fail
      // for better space utilization, the thread marks the first bit could just
      // take these bits and put them into the local free list for future usage
      if (bitmap[0].alloc_all() == 0)
        get_local_allocator()->free(1, BITMAP_CAPACITY - 1);
      else
        bitmap[0].set_allocated(0);
    }
    meta->unlock();
  }
  if (!file_size_updated)
    file_size = blk_table.get_file_size(/*init_bitmap*/ false);

  if (flags & O_APPEND) offset_mgr.seek_absolute(file_size);
}

File::~File() {
  pthread_spin_destroy(&spinlock);
  DEBUG("posix::close(%d)", fd);
  posix::close(fd);
  posix::close(shm_fd);
  allocators.clear();
}

/*
 * POSIX I/O operations
 */

ssize_t File::pwrite(const void* buf, size_t count, size_t offset) {
  if (!can_write) {
    errno = EBADF;
    return -1;
  }
  if (count == 0) return 0;
  return tx_mgr.do_pwrite(static_cast<const char*>(buf), count, offset);
}

ssize_t File::write(const void* buf, size_t count) {
  if (!can_write) {
    errno = EBADF;
    return -1;
  }
  if (count == 0) return 0;
  return tx_mgr.do_write(static_cast<const char*>(buf), count);
}

ssize_t File::pread(void* buf, size_t count, off_t offset) {
  if (!can_read) {
    errno = EBADF;
    return -1;
  }
  if (count == 0) return 0;
  return tx_mgr.do_pread(static_cast<char*>(buf), count, offset);
}

ssize_t File::read(void* buf, size_t count) {
  if (!can_read) {
    errno = EBADF;
    return -1;
  }
  if (count == 0) return 0;
  return tx_mgr.do_read(static_cast<char*>(buf), count);
}

off_t File::lseek(off_t offset, int whence) {
  int64_t ret;

  pthread_spin_lock(&spinlock);
  uint64_t file_size = blk_table.get_file_size();

  switch (whence) {
    case SEEK_SET:
      ret = offset_mgr.seek_absolute(offset);
      break;
    case SEEK_CUR:
      ret = offset_mgr.seek_relative(offset);
      if (ret == -1) errno = EINVAL;
      break;
    case SEEK_END:
      ret = offset_mgr.seek_absolute(file_size + offset);
      break;
    // TODO: add SEEK_DATA and SEEK_HOLE
    case SEEK_DATA:
    case SEEK_HOLE:
    default:
      ret = -1;
      errno = EINVAL;
  }

  pthread_spin_unlock(&spinlock);
  return ret;
}

void* File::mmap(void* addr_hint, size_t length, int prot, int mmap_flags,
                 off_t offset) {
  if (offset % BLOCK_SIZE != 0) {
    errno = EINVAL;
    return MAP_FAILED;
  }

  // reserve address space by memory-mapping /dev/zero
  static int zero_fd = posix::open("/dev/zero", O_RDONLY);
  if (zero_fd == -1) {
    WARN("open(/dev/zero) failed");
    return MAP_FAILED;
  }
  void* res = posix::mmap(addr_hint, length, prot, mmap_flags, zero_fd, 0);
  if (res == MAP_FAILED) {
    WARN("mmap failed: %m");
    return MAP_FAILED;
  }
  char* new_addr = reinterpret_cast<char*>(res);
  char* old_addr = reinterpret_cast<char*>(meta);

  auto remap = [&old_addr, &new_addr](LogicalBlockIdx lidx,
                                      LogicalBlockIdx vidx, int num_blocks) {
    char* old_block_addr = old_addr + BLOCK_IDX_TO_SIZE(lidx);
    char* new_block_addr = new_addr + BLOCK_IDX_TO_SIZE(vidx);
    size_t len = BLOCK_IDX_TO_SIZE(num_blocks);
    int flag = MREMAP_MAYMOVE | MREMAP_FIXED;

    void* ret = posix::mremap(old_block_addr, len, len, flag, new_block_addr);
    return ret == new_block_addr;
  };

  // remap the blocks in the file
  VirtualBlockIdx vidx_end =
      BLOCK_SIZE_TO_IDX(ALIGN_UP(offset + length, BLOCK_SIZE));
  VirtualBlockIdx vidx_group_begin = BLOCK_SIZE_TO_IDX(offset);
  LogicalBlockIdx lidx_group_begin = blk_table.get(vidx_group_begin);
  int num_blocks = 0;
  for (size_t vidx = vidx_group_begin; vidx < vidx_end; vidx++) {
    LogicalBlockIdx lidx = blk_table.get(vidx);
    if (lidx == 0) PANIC("hole vidx=%ld in mmap", vidx);

    if (lidx == lidx_group_begin + num_blocks) {
      num_blocks++;
      continue;
    }

    if (!remap(lidx_group_begin, vidx_group_begin, num_blocks)) goto error;

    lidx_group_begin = lidx;
    vidx_group_begin = vidx;
    num_blocks = 1;
  }

  if (!remap(lidx_group_begin, vidx_group_begin, num_blocks)) goto error;

  return new_addr;

error:
  WARN("remap failed: %m");
  posix::munmap(new_addr, length);
  return MAP_FAILED;
}

int File::fsync() {
  TxEntryIdx tail_tx_idx;
  pmem::TxBlock* tail_tx_block;
  blk_table.update(&tail_tx_idx, &tail_tx_block);
  tx_mgr.flush_tx_entries(meta->get_tx_tail(), tail_tx_idx, tail_tx_block);
  // we keep an invariant that tx_tail must be a valid (non-overflow) idx
  // an overflow index implies that the `next` pointer of the block is not set
  // (and thus not flushed) yet, so we cannot assume it is equivalent to the
  // first index of the next block
  // here we use the last index of the block to enforce reflush later
  uint16_t capacity =
      tail_tx_idx.block_idx == 0 ? NUM_INLINE_TX_ENTRY : NUM_TX_ENTRY;
  if (unlikely(tail_tx_idx.local_idx >= capacity))
    tail_tx_idx.local_idx = capacity - 1;
  meta->set_tx_tail(tail_tx_idx);
  return 0;
}

void File::stat(struct stat* buf) {
  buf->st_size = static_cast<off_t>(blk_table.get_file_size());
}

/*
 * Getters & removers for thread-local data structures
 */

Allocator* File::get_local_allocator() {
  if (auto it = allocators.find(tid); it != allocators.end()) {
    return &it->second;
  }

  auto [it, ok] = allocators.emplace(tid, Allocator(this, meta, bitmap));
  PANIC_IF(!ok, "insert to thread-local allocators failed");
  return &it->second;
}

/*
 * Helper functions
 */

<<<<<<< HEAD
int File::open_shm(const struct stat& stat) {
  char shm_path[64];
  sprintf(shm_path, "/dev/shm/%s", meta->get_shm_name());
=======
void File::open_shm(const char* shm_name, const struct stat& stat) {
  char shm_path[PATH_MAX];
  sprintf(shm_path, "/dev/shm/%s", shm_name);
>>>>>>> 7077d75a
  TRACE("Opening shared memory %s", shm_path);
  // use posix::open instead of shm_open since shm_open calls open, which is
  // overloaded by ulayfs
  shm_fd =
      posix::open(shm_path, O_RDWR | O_NOFOLLOW | O_CLOEXEC, S_IRUSR | S_IWUSR);

  // if the file does not exist, create it
  if (shm_fd < 0) {
    // We create a temporary file first, and then use `linkat` to put the file
    // into the directory `/dev/shm`. This ensures the atomicity of the creating
    // the shared memory file and setting its permission.
    shm_fd =
        posix::open("/dev/shm", O_TMPFILE | O_RDWR | O_NOFOLLOW | O_CLOEXEC,
                    S_IRUSR | S_IWUSR);
    if (unlikely(shm_fd < 0)) {
      PANIC("create the temporary file failed");
    }

    // change permission and ownership of the new shared memory
    if (fchmod(shm_fd, stat.st_mode) < 0) {
      posix::close(shm_fd);
      PANIC("fchmod on shared memory failed");
    }
    if (fchown(shm_fd, stat.st_uid, stat.st_gid) < 0) {
      posix::close(shm_fd);
      PANIC("fchown on shared memory failed");
    }
    // TODO: enable dynamically grow bitmap
    if (posix::fallocate(shm_fd, 0, 0, static_cast<off_t>(BITMAP_SIZE)) < 0) {
      posix::close(shm_fd);
      PANIC("fallocate on shared memory failed");
    }

    // publish the created tmpfile.
    char tmpfile_path[PATH_MAX];
    sprintf(tmpfile_path, "/proc/self/fd/%d", shm_fd);
    int rc =
        linkat(AT_FDCWD, tmpfile_path, AT_FDCWD, shm_path, AT_SYMLINK_FOLLOW);
    if (rc < 0) {
      // Another process may have created a new shared memory before us. Retry
      // opening.
      posix::close(shm_fd);
      shm_fd = posix::open(shm_path, O_RDWR | O_NOFOLLOW | O_CLOEXEC,
                           S_IRUSR | S_IWUSR);
      if (shm_fd < 0) {
        PANIC("cannot open or create the shared memory object");
      }
    }
  }

  // mmap bitmap
  void* shm = posix::mmap(nullptr, BITMAP_SIZE, PROT_READ | PROT_WRITE,
                          MAP_SHARED, shm_fd, 0);
  if (shm == MAP_FAILED) {
    posix::close(shm_fd);
    PANIC("mmap bitmap failed");
  }

  bitmap = static_cast<Bitmap*>(shm);
<<<<<<< HEAD
  return shm_fd;
=======
>>>>>>> 7077d75a
}

void File::unlink_shm() {
  char shm_path[64];
  sprintf(shm_path, "/dev/shm/%s", meta->get_shm_name());
  int ret = posix::unlink(shm_path);
  if (ret != 0) INFO("Fail to unlink bitmaps on shared memory: %m");
}

void File::tx_gc() {
  DEBUG("Garbage Collect for fd %d", fd);
  TxEntryIdx tail_tx_idx;
  uint64_t file_size;
  blk_table.update(&tail_tx_idx, /*tx_block*/ nullptr, &file_size);
  tx_mgr.gc(tail_tx_idx.block_idx, file_size);
}

std::ostream& operator<<(std::ostream& out, const File& f) {
  out << "File: fd = " << f.fd << "\n";
  out << *f.meta;
  out << f.blk_table;
  out << f.mem_table;
  out << f.offset_mgr;
  out << "Bitmap: \n";
  for (size_t i = 0; i < f.meta->get_num_blocks() / BITMAP_CAPACITY; ++i) {
    out << "\t" << std::setw(6) << std::right << i * BITMAP_CAPACITY << " - "
        << std::setw(6) << std::left << (i + 1) * BITMAP_CAPACITY - 1 << ": "
        << f.bitmap[i] << "\n";
  }
  out << f.tx_mgr;
  out << "\n";

  return out;
}

}  // namespace ulayfs::dram<|MERGE_RESOLUTION|>--- conflicted
+++ resolved
@@ -36,11 +36,8 @@
     meta->unlock();
   }
 
-<<<<<<< HEAD
-  shm_fd = open_shm(stat);
-=======
-  open_shm(shm_name, stat);
->>>>>>> 7077d75a
+  open_shm(stat);
+
   // The first bit corresponds to the meta block which should always be set
   // to 1. If it is not, then bitmap needs to be initialized.
   // Bitmap::get is not thread safe but we are only reading one bit here.
@@ -249,15 +246,9 @@
  * Helper functions
  */
 
-<<<<<<< HEAD
-int File::open_shm(const struct stat& stat) {
+void File::open_shm(const struct stat& stat) {
   char shm_path[64];
   sprintf(shm_path, "/dev/shm/%s", meta->get_shm_name());
-=======
-void File::open_shm(const char* shm_name, const struct stat& stat) {
-  char shm_path[PATH_MAX];
-  sprintf(shm_path, "/dev/shm/%s", shm_name);
->>>>>>> 7077d75a
   TRACE("Opening shared memory %s", shm_path);
   // use posix::open instead of shm_open since shm_open calls open, which is
   // overloaded by ulayfs
@@ -317,10 +308,6 @@
   }
 
   bitmap = static_cast<Bitmap*>(shm);
-<<<<<<< HEAD
-  return shm_fd;
-=======
->>>>>>> 7077d75a
 }
 
 void File::unlink_shm() {
