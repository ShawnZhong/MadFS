#include "file.h"

#include <cstdio>
#include <iomanip>

namespace ulayfs::dram {

File::File(int fd, const struct stat& stat, int flags)
    : fd(fd),
      mem_table(fd, stat.st_size, (flags & O_ACCMODE) == O_RDONLY),
      meta(mem_table.get_meta()),
      tx_mgr(this, meta),
      log_mgr(this, meta),
      blk_table(this, &tx_mgr),
      offset_mgr(this),
      flags(flags),
      can_read((flags & O_ACCMODE) == O_RDONLY ||
               (flags & O_ACCMODE) == O_RDWR),
      can_write((flags & O_ACCMODE) == O_RDONLY ||
                (flags & O_ACCMODE) == O_RDWR) {
  pthread_spin_init(&spinlock, PTHREAD_PROCESS_PRIVATE);
  if (stat.st_size == 0) meta->init();

  const char* shm_name = meta->get_shm_name();
  if (!shm_name) {
    meta->lock();
    if (!(shm_name = meta->get_shm_name())) shm_name = meta->set_shm_name(stat);
    meta->unlock();
  }

  shm_fd = open_shm(shm_name, stat, bitmap);
  // The first bit corresponds to the meta block which should always be set
  // to 1. If it is not, then bitmap needs to be initialized.
  // Bitmap::get is not thread safe but we are only reading one bit here.
  TxEntryIdx tail_tx_idx;
  pmem::TxBlock* tail_tx_block;
  uint64_t file_size;
  if (!bitmap[0].is_allocated(0)) {
    meta->lock();
    if (!bitmap[0].is_allocated(0)) {
      blk_table.update(tail_tx_idx, tail_tx_block, &file_size,
                       /*do_alloc*/ false, /*init_bitmap*/ true);
      // mark meta block as allocated
      bitmap[0].set_allocated(0);
    }
    meta->unlock();
  } else {
    // if bitmap has been set up, still apply tx to the tail so that
    // file_size is up-to-date
    blk_table.update(tail_tx_idx, tail_tx_block, &file_size,
                     /*do_alloc*/ false, /*init_bitmap*/ false);
  }

  if (flags & O_APPEND) offset_mgr.seek_absolute(file_size);
}

File::~File() {
  pthread_spin_destroy(&spinlock);
  DEBUG("posix::close(%d)", fd);
  posix::close(fd);
  posix::close(shm_fd);
  allocators.clear();
}

/*
 * POSIX I/O operations
 */

ssize_t File::pwrite(const void* buf, size_t count, size_t offset) {
  if (!can_write) {
    errno = EBADF;
    return -1;
  }
  if (count == 0) return 0;
  return tx_mgr.do_pwrite(static_cast<const char*>(buf), count, offset);
}

ssize_t File::write(const void* buf, size_t count) {
  if (!can_write) {
    errno = EBADF;
    return -1;
  }
  if (count == 0) return 0;
  return tx_mgr.do_write(static_cast<const char*>(buf), count);
}

ssize_t File::pread(void* buf, size_t count, off_t offset) {
  if (!can_read) {
    errno = EBADF;
    return -1;
  }
  if (count == 0) return 0;
  return tx_mgr.do_pread(static_cast<char*>(buf), count, offset);
}

ssize_t File::read(void* buf, size_t count) {
  if (!can_read) {
    errno = EBADF;
    return -1;
  }
  if (count == 0) return 0;
  return tx_mgr.do_read(static_cast<char*>(buf), count);
}

off_t File::lseek(off_t offset, int whence) {
  int64_t ret;
  TxEntryIdx tx_idx;
  pmem::TxBlock* tx_block;
  uint64_t file_size;

  pthread_spin_lock(&spinlock);
  blk_table.update(tx_idx, tx_block, &file_size, /*do_alloc*/ false);

  switch (whence) {
    case SEEK_SET:
      ret = offset_mgr.seek_absolute(offset);
      break;
    case SEEK_CUR:
      ret = offset_mgr.seek_relative(offset);
      break;
    case SEEK_END:
      ret = offset_mgr.seek_absolute(file_size + offset);
      break;
    // TODO: add SEEK_DATA and SEEK_HOLE
    case SEEK_DATA:
    case SEEK_HOLE:
    default:
      ret = -1;
  }

  pthread_spin_unlock(&spinlock);
  return ret;
}
void* File::mmap(void* addr_hint, size_t length, int prot, int mmap_flags,
                 off_t offset) {
  if (offset % BLOCK_SIZE != 0) {
    errno = EINVAL;
    return MAP_FAILED;
  }

  // temporarily map the first `length` bytes of the file
  void* addr = posix::mmap(addr_hint, length, prot, mmap_flags, fd, 0);
  if (addr == MAP_FAILED) {
    WARN("mmap failed: %m");
    return MAP_FAILED;
  }

  // remap the blocks in the file
  VirtualBlockIdx vidx_begin = offset >> BLOCK_SHIFT;
  VirtualBlockIdx vidx_end =
      ALIGN_UP(offset + length, BLOCK_SIZE) >> BLOCK_SHIFT;

  LogicalBlockIdx lidx_curr_group_start = blk_table.get(vidx_begin);
  int num_contig_blocks = 0;
  for (size_t vidx = vidx_begin; vidx < vidx_end; vidx++) {
    LogicalBlockIdx lidx = blk_table.get(vidx);
    if (lidx == 0) PANIC("hole vidx=%ld in mmap", vidx);

    if (lidx == lidx_curr_group_start + num_contig_blocks) {
      num_contig_blocks++;
      continue;
    }

    if (remap_file_pages(addr, num_contig_blocks * BLOCK_SIZE, 0,
                         lidx_curr_group_start, mmap_flags) != 0)
      goto error;

    lidx_curr_group_start = lidx;
    num_contig_blocks = 1;
  }

  if (remap_file_pages(addr, num_contig_blocks * BLOCK_SIZE, 0,
                       lidx_curr_group_start, mmap_flags) != 0)
    goto error;

  return addr;

error:
  WARN("remap_file_pages failed: %m");
  posix::munmap(addr, length);
  return MAP_FAILED;
}

int File::fsync() {
  TxEntryIdx tail_tx_idx;
  pmem::TxBlock* tail_tx_block;
  blk_table.update(tail_tx_idx, tail_tx_block, nullptr, /*do_alloc*/ false);
  tx_mgr.flush_tx_entries(meta->get_tx_tail(), tail_tx_idx, tail_tx_block);
  // we keep an invariant that tx_tail must be a valid (non-overflow) idx
  // an overflow index implies that the `next` pointer of the block is not set
  // (and thus not flushed) yet, so we cannot assume it is equivalent to the
  // first index of the next block
  // here we use the last index of the block to enforce reflush later
  uint16_t capacity =
      tail_tx_idx.block_idx == 0 ? NUM_INLINE_TX_ENTRY : NUM_TX_ENTRY;
  if (unlikely(tail_tx_idx.local_idx >= capacity))
    tail_tx_idx.local_idx = capacity - 1;
  meta->set_tx_tail(tail_tx_idx);
  return 0;
}

/*
 * Getters & removers for thread-local data structures
 */

Allocator* File::get_local_allocator() {
  if (auto it = allocators.find(tid); it != allocators.end()) {
    return &it->second;
  }

  auto [it, ok] = allocators.emplace(tid, Allocator(this, meta, bitmap));
  PANIC_IF(!ok, "insert to thread-local allocators failed");
  return &it->second;
}

/*
 * Helper functions
 */

int File::open_shm(const char* shm_name, const struct stat& stat,
                   Bitmap*& bitmap) {
<<<<<<< HEAD
  TRACE("Opening shared memory %s", shm_path);
=======
  char shm_path[64];
  sprintf(shm_path, "/dev/shm/%s", shm_name);
  DEBUG("Opening shared memory %s", shm_path);
>>>>>>> e5c27260
  // use posix::open instead of shm_open since shm_open calls open, which is
  // overloaded by ulayfs
  int shm_fd =
      posix::open(shm_path, O_RDWR | O_NOFOLLOW | O_CLOEXEC, S_IRUSR | S_IWUSR);

  // if the file does not exist, create it
  if (shm_fd < 0) {
    // We create a temporary file first, and then use `linkat` to put the file
    // into the directory `/dev/shm`. This ensures the atomicity of the creating
    // the shared memory file and setting its permission.
    shm_fd =
        posix::open("/dev/shm", O_TMPFILE | O_RDWR | O_NOFOLLOW | O_CLOEXEC,
                    S_IRUSR | S_IWUSR);
    if (unlikely(shm_fd < 0)) {
      PANIC("Fd \"%d\": create the temporary file failed: %m", fd);
    }

    // change permission and ownership of the new shared memory
    if (fchmod(shm_fd, stat.st_mode) < 0) {
      posix::close(shm_fd);
      PANIC("Fd \"%d\": fchmod on shared memory failed: %m", fd);
    }
    if (fchown(shm_fd, stat.st_uid, stat.st_gid) < 0) {
      posix::close(shm_fd);
      PANIC("Fd \"%d\": fchown on shared memory failed: %m", fd);
    }
    // TODO: enable dynamically grow bitmap
    if (posix::fallocate(shm_fd, 0, 0, static_cast<off_t>(BITMAP_SIZE)) < 0) {
      posix::close(shm_fd);
      PANIC("Fd \"%d\": fallocate on shared memory failed: %m", fd);
    }

    // publish the created tmpfile.
    char tmpfile_path[PATH_MAX];
    sprintf(tmpfile_path, "/proc/self/fd/%d", shm_fd);
    int rc =
        linkat(AT_FDCWD, tmpfile_path, AT_FDCWD, shm_path, AT_SYMLINK_FOLLOW);
    if (rc < 0) {
      // Another process may have created a new shared memory before us. Retry
      // opening.
      posix::close(shm_fd);
      shm_fd = posix::open(shm_path, O_RDWR | O_NOFOLLOW | O_CLOEXEC,
                           S_IRUSR | S_IWUSR);
      if (shm_fd < 0) {
        PANIC("Fd \"%d\" cannot open or create the shared memory object: %m",
              fd);
      }
    }
  }

  // mmap bitmap
  void* shm = posix::mmap(nullptr, BITMAP_SIZE, PROT_READ | PROT_WRITE,
                          MAP_SHARED, shm_fd, 0);
  if (shm == MAP_FAILED) {
    posix::close(shm_fd);
    PANIC("Fd \"%d\" mmap bitmap failed: %m", fd);
  }

  bitmap = static_cast<dram::Bitmap*>(shm);
  return shm_fd;
}

void File::tx_gc() {
  DEBUG("Garbage Collect for fd %d", fd);
  TxEntryIdx tail_tx_idx;
  pmem::TxBlock* tail_tx_block;
  uint64_t file_size;
  blk_table.update(tail_tx_idx, tail_tx_block, &file_size, /*do_alloc*/ false);
  tx_mgr.gc(tail_tx_idx.block_idx, file_size);
}

std::ostream& operator<<(std::ostream& out, const File& f) {
  out << "File: fd = " << f.fd << "\n";
  out << *f.meta;
  out << f.blk_table;
  out << f.mem_table;
  out << f.offset_mgr;
  out << "Bitmap: \n";
  for (size_t i = 0; i < f.meta->get_num_blocks() / BITMAP_CAPACITY; ++i) {
    out << "\t" << std::setw(6) << std::right << i * BITMAP_CAPACITY << " - "
        << std::setw(6) << std::left << (i + 1) * BITMAP_CAPACITY - 1 << ": "
        << f.bitmap[i] << "\n";
  }
  out << f.tx_mgr;
  out << "\n";

  return out;
}

}  // namespace ulayfs::dram<|MERGE_RESOLUTION|>--- conflicted
+++ resolved
@@ -219,13 +219,9 @@
 
 int File::open_shm(const char* shm_name, const struct stat& stat,
                    Bitmap*& bitmap) {
-<<<<<<< HEAD
-  TRACE("Opening shared memory %s", shm_path);
-=======
   char shm_path[64];
   sprintf(shm_path, "/dev/shm/%s", shm_name);
-  DEBUG("Opening shared memory %s", shm_path);
->>>>>>> e5c27260
+  TRACE("Opening shared memory %s", shm_path);
   // use posix::open instead of shm_open since shm_open calls open, which is
   // overloaded by ulayfs
   int shm_fd =
