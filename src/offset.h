--- conflicted
+++ resolved
@@ -39,15 +39,8 @@
   // must have spinlock acquired
   // only call if seeking is the only serialization point
   // no boundary check
-<<<<<<< HEAD
-  int64_t seek_absolute(uint64_t abs_offset) {
-    return static_cast<int64_t>(offset = abs_offset);
-  }
-  int64_t seek_relative(int64_t rel_offset) {
-=======
   uint64_t seek_absolute(uint64_t abs_offset) { return offset = abs_offset; }
   uint64_t seek_relative(uint64_t rel_offset) {
->>>>>>> cd6eb076
     return seek_absolute(offset + rel_offset);
   }
 
