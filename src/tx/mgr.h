#pragma once

#include <cstddef>
#include <cstdint>
#include <ostream>
#include <vector>

#include "alloc.h"
#include "block/block.h"
#include "entry.h"
#include "idx.h"
#include "lock.h"
#include "offset.h"

namespace ulayfs::dram {

class TxMgr {
 public:
  File* file;
  MemTable* mem_table;
  pmem::MetaBlock* meta;

  Lock lock;  // nop lock is used by default
  OffsetMgr offset_mgr;

  TxMgr(File* file, MemTable* mem_table)
      : file(file),
        mem_table(mem_table),
        meta(mem_table->get_meta()),
        offset_mgr(this) {}

  ssize_t do_pread(char* buf, size_t count, size_t offset);
  ssize_t do_read(char* buf, size_t count);
  ssize_t do_pwrite(const char* buf, size_t count, size_t offset);
  ssize_t do_write(const char* buf, size_t count);

  /**
<<<<<<< HEAD
   * Advance cursor to the next transaction entry
   *
   * @param[in] cursor the cursor to advance
   * @param[in] do_alloc whether allocation is allowed when reaching the end of
   * a block
   * @param[out] into_new_block if not nullptr, return whether the cursor is
   * advanced into a new tx block
   *
   * @return true on success; false when reaches the end of a block and do_alloc
   * is false. The advance would happen anyway but in the case of false, it is
   * in a overflow state
   */
  bool advance_cursor(TxCursor* cursor, bool do_alloc,
                      bool* into_new_block = nullptr) const;

  /**
=======
>>>>>>> e5f61c69
   * Get log entry given the index
   *
   * @param idx the log entry index
   * @param bitmap_mgr if set, initialize the bitmap
   * @return a tuple of (log entry, the block containing the entry)
   */
  [[nodiscard]] std::tuple<pmem::LogEntry*, pmem::LogEntryBlock*> get_log_entry(
      LogEntryIdx idx, BitmapMgr* bitmap_mgr = nullptr) const;

  /**
   * get the next log entry
   *
   * @param curr_entry the current log entry
   * @param curr_block the current log entry block; will be updated if
   * move on to the next block
   * @param bitmap_mgr if passed, initialized the bitmap
   * @return a tuple of (next_log_entry, next_log_entry_block)
   */
  [[nodiscard]] std::tuple<pmem::LogEntry*, pmem::LogEntryBlock*>
  get_next_log_entry(const pmem::LogEntry* curr_entry,
                     pmem::LogEntryBlock* curr_block,
                     BitmapMgr* bitmap_mgr = nullptr) const;

  /**
   * populate log entries required by a single transaction; do persist but not
   * fenced
   *
   * @param allocator allocator to use for allocating log entries
   * @param op operation code, e.g., LOG_OVERWRITE
   * @param leftover_bytes remaining empty bytes in the last block
   * @param num_blocks total number blocks touched
   * @param begin_vidx start of virtual index
   * @param begin_lidxs ordered list of logical indices for each chunk of
   * virtual index
   * @return index of the first LogHeadEntry for later retrival of the whole
   *         group of entries
   */
  LogEntryIdx append_log_entry(
      Allocator* allocator, pmem::LogEntry::Op op, uint16_t leftover_bytes,
      uint32_t num_blocks, VirtualBlockIdx begin_vidx,
      const std::vector<LogicalBlockIdx>& begin_lidxs) const;

  /**
   * reset leftover_bytes that was previously passed into append_log_entry
   *
   * @param first_idx return value of append_log_entry
   * @param leftover_bytes new value of leftover_bytes
   */
  void update_log_entry_leftover_bytes(LogEntryIdx first_idx,
                                       uint16_t leftover_bytes) const;

  /**
   * Try to commit an entry
   *
   * @param entry entry to commit
   * @param cursor the cursor to commit to (might be updated under overflow)
   * @return empty entry on success; conflict entry otherwise
   */
<<<<<<< HEAD
  pmem::TxEntry try_commit(pmem::TxEntry entry, TxCursor* cursor);

  /**
   * @tparam B MetaBlock or TxBlock
   * @param block the block that needs a next block to be allocated
   * @return the block id of the allocated block and the new tx block allocated
   */
  template <class B>
  std::tuple<LogicalBlockIdx, pmem::TxBlock*> alloc_next_block(B* block) const;

  /**
   * If the given cursor is in an overflow state, update it if allowed.
   *
   * @param[in] cursor the cursor to update
   * @param[in] do_alloc whether allocation is allowed
   * @param[out] is_overflow if not nullptr, return whether there is an overflow
   * @return true if the idx is not in overflow state; false otherwise
   */
  bool handle_cursor_overflow(TxCursor* cursor, bool do_alloc,
                              bool* is_overflow = nullptr) const;

  /**
   * Flush tx entries
   *
   * @param begin the start cursor of the entries to flush, exclusive
   * @param end the end cursor of the entries to flush, inclusive
   */
  void flush_tx_entries(TxCursor begin, TxCursor end);
  void flush_tx_entries(TxEntryIdx begin, TxCursor end);

  /**
   * Garbage collecting transaction blocks and log blocks. This function builds
   * a new transaction history from block table and uses it to replace the old
   * transaction history. We assume that a dedicated single-threaded process
   * will run this function so it is safe to directly access blk_table. Note
   * that old tx blocks and log blocks are not immediately recycled but when
   * rebuilding the bitmap
   *
   * @param tail_tx_block the tail transaction block index: this and following
   * transaction blocks will be appended to the new transaction history and will
   * not be touched
   * @param file_size size of this file
   */
  void gc(LogicalBlockIdx tail_tx_block, uint64_t file_size);

 private:
  /**
   * Move along the linked list of TxBlock and find the tail. The returned
   * tail may not be up-to-date due to race condition. No new blocks will be
   * allocated. If the end of TxBlock is reached, just return NUM_TX_ENTRY as
   * the TxLocalIdx.
   */
  void find_tail(TxEntryIdx& curr_idx, pmem::TxBlock*& curr_block) const;
=======
  pmem::TxEntry try_commit(pmem::TxEntry entry, TxCursor* cursor) const;
>>>>>>> e5f61c69

 public:
  friend std::ostream& operator<<(std::ostream& out, const TxMgr& tx_mgr);
};

}  // namespace ulayfs::dram<|MERGE_RESOLUTION|>--- conflicted
+++ resolved
@@ -35,25 +35,6 @@
   ssize_t do_write(const char* buf, size_t count);
 
   /**
-<<<<<<< HEAD
-   * Advance cursor to the next transaction entry
-   *
-   * @param[in] cursor the cursor to advance
-   * @param[in] do_alloc whether allocation is allowed when reaching the end of
-   * a block
-   * @param[out] into_new_block if not nullptr, return whether the cursor is
-   * advanced into a new tx block
-   *
-   * @return true on success; false when reaches the end of a block and do_alloc
-   * is false. The advance would happen anyway but in the case of false, it is
-   * in a overflow state
-   */
-  bool advance_cursor(TxCursor* cursor, bool do_alloc,
-                      bool* into_new_block = nullptr) const;
-
-  /**
-=======
->>>>>>> e5f61c69
    * Get log entry given the index
    *
    * @param idx the log entry index
@@ -112,63 +93,7 @@
    * @param cursor the cursor to commit to (might be updated under overflow)
    * @return empty entry on success; conflict entry otherwise
    */
-<<<<<<< HEAD
-  pmem::TxEntry try_commit(pmem::TxEntry entry, TxCursor* cursor);
-
-  /**
-   * @tparam B MetaBlock or TxBlock
-   * @param block the block that needs a next block to be allocated
-   * @return the block id of the allocated block and the new tx block allocated
-   */
-  template <class B>
-  std::tuple<LogicalBlockIdx, pmem::TxBlock*> alloc_next_block(B* block) const;
-
-  /**
-   * If the given cursor is in an overflow state, update it if allowed.
-   *
-   * @param[in] cursor the cursor to update
-   * @param[in] do_alloc whether allocation is allowed
-   * @param[out] is_overflow if not nullptr, return whether there is an overflow
-   * @return true if the idx is not in overflow state; false otherwise
-   */
-  bool handle_cursor_overflow(TxCursor* cursor, bool do_alloc,
-                              bool* is_overflow = nullptr) const;
-
-  /**
-   * Flush tx entries
-   *
-   * @param begin the start cursor of the entries to flush, exclusive
-   * @param end the end cursor of the entries to flush, inclusive
-   */
-  void flush_tx_entries(TxCursor begin, TxCursor end);
-  void flush_tx_entries(TxEntryIdx begin, TxCursor end);
-
-  /**
-   * Garbage collecting transaction blocks and log blocks. This function builds
-   * a new transaction history from block table and uses it to replace the old
-   * transaction history. We assume that a dedicated single-threaded process
-   * will run this function so it is safe to directly access blk_table. Note
-   * that old tx blocks and log blocks are not immediately recycled but when
-   * rebuilding the bitmap
-   *
-   * @param tail_tx_block the tail transaction block index: this and following
-   * transaction blocks will be appended to the new transaction history and will
-   * not be touched
-   * @param file_size size of this file
-   */
-  void gc(LogicalBlockIdx tail_tx_block, uint64_t file_size);
-
- private:
-  /**
-   * Move along the linked list of TxBlock and find the tail. The returned
-   * tail may not be up-to-date due to race condition. No new blocks will be
-   * allocated. If the end of TxBlock is reached, just return NUM_TX_ENTRY as
-   * the TxLocalIdx.
-   */
-  void find_tail(TxEntryIdx& curr_idx, pmem::TxBlock*& curr_block) const;
-=======
   pmem::TxEntry try_commit(pmem::TxEntry entry, TxCursor* cursor) const;
->>>>>>> e5f61c69
 
  public:
   friend std::ostream& operator<<(std::ostream& out, const TxMgr& tx_mgr);
