#include "mgr.h"

#include <cassert>
#include <cmath>
#include <cstddef>
#include <vector>

#include "alloc.h"
#include "const.h"
#include "entry.h"
#include "file.h"
#include "idx.h"
#include "tx/cursor.h"
#include "tx/read.h"
#include "tx/write_aligned.h"
#include "tx/write_unaligned.h"
#include "utils.h"

namespace ulayfs::dram {

ssize_t TxMgr::do_pread(char* buf, size_t count, size_t offset) {
  TimerGuard<Event::READ_TX> timer_guard;
  timer.start<Event::READ_TX_CTOR>();
  return ReadTx(file, this, buf, count, offset).exec();
}

ssize_t TxMgr::do_read(char* buf, size_t count) {
  FileState state;
  uint64_t ticket;
  uint64_t offset;
  file->update_with_offset(&state, count,
                           /*stop_at_boundary*/ true, ticket, offset);

  return Tx::exec_and_release_offset<ReadTx>(file, this, buf, count, offset,
                                             state, ticket);
}

ssize_t TxMgr::do_pwrite(const char* buf, size_t count, size_t offset) {
  // special case that we have everything aligned, no OCC
  if (count % BLOCK_SIZE == 0 && offset % BLOCK_SIZE == 0) {
    TimerGuard<Event::ALIGNED_TX> timer_guard;
    timer.start<Event::ALIGNED_TX_CTOR>();
    return AlignedTx(file, this, buf, count, offset).exec();
  }

  // another special case where range is within a single block
  if ((BLOCK_SIZE_TO_IDX(offset)) == BLOCK_SIZE_TO_IDX(offset + count - 1)) {
    TimerGuard<Event::SINGLE_BLOCK_TX> timer_guard;
    return SingleBlockTx(file, this, buf, count, offset).exec();
  }

  // unaligned multi-block write
  {
    TimerGuard<Event::MULTI_BLOCK_TX> timer_guard;
    return MultiBlockTx(file, this, buf, count, offset).exec();
  }
}

ssize_t TxMgr::do_write(const char* buf, size_t count) {
  FileState state;
  uint64_t ticket;
  uint64_t offset;
  file->update_with_offset(&state, count,
                           /*stop_at_boundary*/ false, ticket, offset);

  // special case that we have everything aligned, no OCC
  if (count % BLOCK_SIZE == 0 && offset % BLOCK_SIZE == 0) {
    TimerGuard<Event::ALIGNED_TX> timer_guard;
    return Tx::exec_and_release_offset<AlignedTx>(file, this, buf, count,
                                                  offset, state, ticket);
  }

  // another special case where range is within a single block
  if (BLOCK_SIZE_TO_IDX(offset) == BLOCK_SIZE_TO_IDX(offset + count - 1)) {
    TimerGuard<Event::SINGLE_BLOCK_TX> timer_guard;
    return Tx::exec_and_release_offset<SingleBlockTx>(file, this, buf, count,
                                                      offset, state, ticket);
  }

  // unaligned multi-block write
  {
    TimerGuard<Event::MULTI_BLOCK_TX> timer_guard;
    return Tx::exec_and_release_offset<MultiBlockTx>(file, this, buf, count,
                                                     offset, state, ticket);
  }
}

<<<<<<< HEAD
[[nodiscard]] std::tuple<pmem::LogEntry*, pmem::LogEntryBlock*>
TxMgr::get_log_entry(LogEntryIdx idx, bool init_bitmap) const {
  if (init_bitmap) file->set_allocated(idx.block_idx);
=======
std::tuple<pmem::LogEntry*, pmem::LogEntryBlock*> TxMgr::get_log_entry(
    LogEntryIdx idx, BitmapMgr* bitmap_mgr) const {
  if (bitmap_mgr) bitmap_mgr->set_allocated(idx.block_idx);
>>>>>>> e5f61c69
  pmem::LogEntryBlock* curr_block =
      &mem_table->lidx_to_addr_rw(idx.block_idx)->log_entry_block;
  return {curr_block->get(idx.local_offset), curr_block};
}

[[nodiscard]] std::tuple<pmem::LogEntry*, pmem::LogEntryBlock*>
TxMgr::get_next_log_entry(const pmem::LogEntry* curr_entry,
                          pmem::LogEntryBlock* curr_block,
                          BitmapMgr* bitmap_mgr) const {
  // check if we are at the end of the linked list
  if (!curr_entry->has_next) return {nullptr, nullptr};

  // next entry is in the same block
  if (curr_entry->is_next_same_block)
    return {curr_block->get(curr_entry->next.local_offset), curr_block};

  // move to the next block
  LogicalBlockIdx next_block_idx = curr_entry->next.block_idx;
  if (bitmap_mgr) bitmap_mgr->set_allocated(next_block_idx);
  const auto next_block =
      &mem_table->lidx_to_addr_rw(next_block_idx)->log_entry_block;
  // if the next entry is on another block, it must be from the first byte
  return {next_block->get(0), next_block};
}

LogEntryIdx TxMgr::append_log_entry(
    Allocator* allocator, pmem::LogEntry::Op op, uint16_t leftover_bytes,
    uint32_t num_blocks, VirtualBlockIdx begin_vidx,
    const std::vector<LogicalBlockIdx>& begin_lidxs) const {
  const auto& [first_entry, first_idx, first_block] =
      allocator->alloc_log_entry(num_blocks);

  pmem::LogEntry* curr_entry = first_entry;
  pmem::LogEntryBlock* curr_block = first_block;

  // i to iterate through begin_lidxs across entries
  // j to iterate within each entry
  uint32_t i, j;
  i = 0;
  while (true) {
    curr_entry->op = op;
    curr_entry->begin_vidx = begin_vidx;
    for (j = 0; j < curr_entry->get_lidxs_len(); ++j)
      curr_entry->begin_lidxs[j] = begin_lidxs[i + j];
    const auto& [next_entry, next_block] =
        get_next_log_entry(curr_entry, curr_block);
    if (next_entry != nullptr) {
      curr_entry->leftover_bytes = 0;
      curr_entry->persist();
      curr_entry = next_entry;
      curr_block = next_block;
      i += j;
      begin_vidx += (j << BITMAP_ENTRY_BLOCKS_CAPACITY_SHIFT);
    } else {  // last entry
      curr_entry->leftover_bytes = leftover_bytes;
      curr_entry->persist();
      break;
    }
  }
  return first_idx;
}

void TxMgr::update_log_entry_leftover_bytes(LogEntryIdx first_idx,
                                            uint16_t leftover_bytes) const {
  const auto& [first_entry, first_block] = get_log_entry(first_idx);
  pmem::LogEntry* curr_entry = first_entry;
  pmem::LogEntryBlock* curr_block = first_block;
  while (true) {
    const auto& [next_entry, next_block] =
        get_next_log_entry(curr_entry, curr_block);
    if (next_entry != nullptr) {
      curr_entry = next_entry;
      curr_block = next_block;
    } else {
      curr_entry->leftover_bytes = leftover_bytes;
      curr_entry->persist();
      break;
    }
  }
}

pmem::TxEntry TxMgr::try_commit(pmem::TxEntry entry, TxCursor* cursor) const {
  cursor->handle_overflow(mem_table, file->get_local_allocator());

  if (pmem::TxEntry::need_flush(cursor->idx.local_idx)) {
    TxCursor::flush_up_to(mem_table, *cursor);
    meta->set_tx_tail(cursor->idx);
  }

  return cursor->try_append(entry);
}
<<<<<<< HEAD
bool TxMgr::advance_cursor(TxCursor* cursor, bool do_alloc,
                           bool* into_new_block) const {
  cursor->idx.local_idx++;
  return handle_cursor_overflow(cursor, do_alloc, into_new_block);
}

bool TxMgr::handle_cursor_overflow(TxCursor* cursor, bool do_alloc,
                                   bool* is_overflow) const {
  const bool is_inline = cursor->idx.is_inline();
  uint16_t capacity = cursor->idx.get_capacity();
  if (unlikely(cursor->idx.local_idx >= capacity)) {
    if (is_overflow) *is_overflow = true;
    LogicalBlockIdx block_idx = is_inline ? meta->get_next_tx_block()
                                          : cursor->block->get_next_tx_block();
    if (block_idx == 0) {
      if (!do_alloc) return false;
      const auto& [new_block_idx, new_block] =
          is_inline ? alloc_next_block(meta) : alloc_next_block(cursor->block);
      cursor->idx.block_idx = new_block_idx;
      cursor->block = new_block;
      cursor->idx.local_idx -= capacity;
    } else {
      cursor->idx.block_idx = block_idx;
      cursor->idx.local_idx -= capacity;
      cursor->block = &file->lidx_to_addr_rw(cursor->idx.block_idx)->tx_block;
    }
  } else {
    if (is_overflow) *is_overflow = false;
  }
  return true;
}

void TxMgr::flush_tx_entries(TxEntryIdx begin_idx, TxCursor end) {
  TxCursor begin(begin_idx,
                 &file->lidx_to_addr_rw(begin_idx.block_idx)->tx_block);
  flush_tx_entries(begin, end);
}

void TxMgr::flush_tx_entries(TxCursor begin, TxCursor end) {
  if (begin >= end) return;
  pmem::TxBlock* tx_block_begin;
  // handle special case of inline tx
  if (begin.idx.block_idx == 0) {
    if (end.idx.block_idx == 0) {
      meta->flush_tx_entries(begin.idx.local_idx, end.idx.local_idx);
      goto done;
    }
    meta->flush_tx_block(begin.idx.local_idx);
    // now the next block is the "new begin"
    begin.idx = {meta->get_next_tx_block(), 0};
  }
  while (begin.idx.block_idx != end.idx.block_idx) {
    tx_block_begin = &file->lidx_to_addr_rw(begin.idx.block_idx)->tx_block;
    tx_block_begin->flush_tx_block(begin.idx.local_idx);
    begin.idx = {tx_block_begin->get_next_tx_block(), 0};
    // special case: tx_idx_end is the first entry of the next block, which
    // means we only need to flush the current block and no need to
    // dereference to get the last block
  }
  if (begin.idx.local_idx == end.idx.local_idx) goto done;
  end.block->flush_tx_entries(begin.idx.local_idx, end.idx.local_idx);

done:
  fence();
}

void TxMgr::find_tail(TxEntryIdx& tx_idx, pmem::TxBlock*& tx_block) const {
  LogicalBlockIdx next_block_idx;
  assert((tx_idx.block_idx == 0) == (tx_block == nullptr));

  if (tx_idx.block_idx == 0) {  // search from meta
    if ((next_block_idx = meta->get_next_tx_block()) != 0) {
      tx_idx.local_idx = meta->find_tail(tx_idx.local_idx);
      return;
    } else {
      tx_idx.block_idx = next_block_idx;
      tx_idx.local_idx = 0;
      tx_block = &file->lidx_to_addr_rw(tx_idx.block_idx)->tx_block;
    }
  }

  while ((next_block_idx = tx_block->get_next_tx_block()) != 0) {
    tx_idx.block_idx = next_block_idx;
    tx_block = &(file->lidx_to_addr_rw(next_block_idx)->tx_block);
  }
  tx_idx.local_idx = tx_block->find_tail(tx_idx.local_idx);
}

template <class B>
std::tuple<LogicalBlockIdx, pmem::TxBlock*> TxMgr::alloc_next_block(
    B* block) const {
  // allocate the next block
  auto allocator = file->get_local_allocator();
  auto [new_block_idx, new_block] =
      allocator->alloc_tx_block(block->get_tx_seq() + 1);

  bool success = block->set_next_tx_block(new_block_idx);
  if (success) {
    return {new_block_idx, new_block};
  } else {
    // there is a race condition for adding the new blocks
    allocator->free_tx_block(new_block_idx, new_block);
    new_block_idx = block->get_next_tx_block();
    return {new_block_idx, &file->lidx_to_addr_rw(new_block_idx)->tx_block};
  }
}
// explicit template instantiations
template std::tuple<LogicalBlockIdx, pmem::TxBlock*> TxMgr::alloc_next_block(
    pmem::MetaBlock* block) const;
template std::tuple<LogicalBlockIdx, pmem::TxBlock*> TxMgr::alloc_next_block(
    pmem::TxBlock* block) const;

void TxMgr::gc(const LogicalBlockIdx tail_tx_block_idx, uint64_t file_size) {
  // skip if tail_tx_block is meta block, it directly follows meta or there is
  // only one tx block between meta and tail_tx_block
  LogicalBlockIdx orig_tx_block_idx = meta->get_next_tx_block();
  if (tail_tx_block_idx == 0 || orig_tx_block_idx == tail_tx_block_idx ||
      file->lidx_to_addr_ro(orig_tx_block_idx)->tx_block.get_next_tx_block() ==
          tail_tx_block_idx)
    return;

  auto allocator = file->get_local_allocator();

  auto tail_block = file->lidx_to_addr_rw(tail_tx_block_idx);
  auto num_blocks = BLOCK_SIZE_TO_IDX(ALIGN_UP(file_size, BLOCK_SIZE));
  auto leftover_bytes = ALIGN_UP(file_size, BLOCK_SIZE) - file_size;

  uint32_t tx_seq = 1;
  auto first_tx_block_idx = allocator->alloc(1);
  auto new_block = file->lidx_to_addr_rw(first_tx_block_idx);
  memset(&new_block->cache_lines[NUM_CL_PER_BLOCK - 1], 0, CACHELINE_SIZE);
  new_block->tx_block.set_tx_seq(tx_seq++);
  TxCursor cursor(first_tx_block_idx, &new_block->tx_block);

  VirtualBlockIdx begin = 0;
  VirtualBlockIdx i = 1;
  for (; i < num_blocks; i++) {
    auto curr_blk_idx = file->vidx_to_lidx(i);
    auto prev_blk_idx = file->vidx_to_lidx(i - 1);
    if (curr_blk_idx == 0) break;
    // continuous blocks can be placed in 1 tx
    if (curr_blk_idx - prev_blk_idx == 1 &&
        i - begin <= /*TODO: pmem::TxEntryIndirect::NUM_BLOCKS_MAX*/ 63)
      continue;

    auto commit_entry =
        pmem::TxEntryInline(i - begin, begin, file->vidx_to_lidx(begin));
    cursor.block->store(commit_entry, cursor.idx.local_idx);
    if (!advance_cursor(&cursor, false)) {
      // current block is full, flush it and allocate a new block
      auto new_tx_block_idx = allocator->alloc(1);
      cursor.block->set_next_tx_block(new_tx_block_idx);
      pmem::persist_unfenced(cursor.block, BLOCK_SIZE);
      new_block = file->lidx_to_addr_rw(new_tx_block_idx);
      memset(&new_block->cache_lines[NUM_CL_PER_BLOCK - 1], 0, CACHELINE_SIZE);
      new_block->tx_block.set_tx_seq(tx_seq++);
      cursor.block = &new_block->tx_block;
      cursor.idx = {new_tx_block_idx, 0};
    }
    begin = i;
  }

  // add the last commit entry
  {
    if (leftover_bytes == 0) {
      auto commit_entry =
          pmem::TxEntryInline(i - begin, begin, file->vidx_to_lidx(begin));
      cursor.block->store(commit_entry, cursor.idx.local_idx);
    } else {
      // since i - begin <= 63, this can fit into one log entry
      auto begin_lidx = std::vector{file->vidx_to_lidx(begin)};
      auto log_head_idx =
          append_log_entry(allocator, pmem::LogEntry::Op::LOG_OVERWRITE,
                           leftover_bytes, i - begin, begin, begin_lidx);
      auto commit_entry = pmem::TxEntryIndirect(log_head_idx);
      cursor.block->store(commit_entry, cursor.idx.local_idx);
    }
  }
  // pad the last block with dummy tx entries
  while (advance_cursor(&cursor, false))
    cursor.block->store(pmem::TxEntry::TxEntryDummy, cursor.idx.local_idx);
  // last block points to the tail, meta points to the first block
  cursor.block->set_next_tx_block(tail_tx_block_idx);
  // abort if new transaction history is longer than the old one
  if (tail_block->tx_block.get_tx_seq() <= cursor.block->get_tx_seq())
    goto abort;
  pmem::persist_fenced(cursor.block, BLOCK_SIZE);
  while (!meta->set_next_tx_block(first_tx_block_idx, orig_tx_block_idx))
    ;
  // FIXME: use better API to flush the first cache line
  pmem::persist_cl_fenced(&meta);

  // invalidate tx in meta block so we can free the log blocks they point to
  meta->invalidate_tx_entries();

  return;

abort:
  // free the new tx blocks
  auto new_tx_blk_idx = first_tx_block_idx;
  do {
    auto next_tx_blk_idx = cursor.block->get_next_tx_block();
    allocator->free(new_tx_blk_idx, 1);
    new_tx_blk_idx = next_tx_blk_idx;
  } while (new_tx_blk_idx != tail_tx_block_idx && new_tx_blk_idx != 0);
  allocator->return_free_list();
}
=======
>>>>>>> e5f61c69

std::ostream& operator<<(std::ostream& out, const TxMgr& tx_mgr) {
  out << tx_mgr.offset_mgr;
  out << "Transactions: \n";

  TxCursor cursor({}, tx_mgr.meta);
  int count = 0;

  while (true) {
    auto tx_entry = cursor.get_entry();
    if (!tx_entry.is_valid()) break;
    if (tx_entry.is_dummy()) goto next;

    count++;
    if (count > 100) {
      if (count % static_cast<int>(exp10(floor(log10(count)) - 1)) != 0)
        goto next;
    }

    out << "\t" << count << ": " << cursor.idx << " -> " << tx_entry << "\n";

    // print log entries if the tx is not inlined
    if (!tx_entry.is_inline()) {
      auto [curr_entry, curr_block] =
          tx_mgr.get_log_entry(tx_entry.indirect_entry.get_log_entry_idx());
      assert(curr_entry && curr_block);

      while (true) {
        out << "\t\t" << *curr_entry << "\n";
        const auto& [next_entry, next_block] =
            tx_mgr.get_next_log_entry(curr_entry, curr_block);
        if (!next_entry) break;
        curr_entry = next_entry;
        curr_block = next_block;
      }
    }

  next:
    if (bool success = cursor.advance(tx_mgr.mem_table); !success) break;
  }

  out << "\ttotal = " << count++ << "\n";

  return out;
}

}  // namespace ulayfs::dram<|MERGE_RESOLUTION|>--- conflicted
+++ resolved
@@ -85,15 +85,9 @@
   }
 }
 
-<<<<<<< HEAD
 [[nodiscard]] std::tuple<pmem::LogEntry*, pmem::LogEntryBlock*>
-TxMgr::get_log_entry(LogEntryIdx idx, bool init_bitmap) const {
-  if (init_bitmap) file->set_allocated(idx.block_idx);
-=======
-std::tuple<pmem::LogEntry*, pmem::LogEntryBlock*> TxMgr::get_log_entry(
-    LogEntryIdx idx, BitmapMgr* bitmap_mgr) const {
+TxMgr::get_log_entry(LogEntryIdx idx, BitmapMgr* bitmap_mgr) const {
   if (bitmap_mgr) bitmap_mgr->set_allocated(idx.block_idx);
->>>>>>> e5f61c69
   pmem::LogEntryBlock* curr_block =
       &mem_table->lidx_to_addr_rw(idx.block_idx)->log_entry_block;
   return {curr_block->get(idx.local_offset), curr_block};
@@ -185,216 +179,6 @@
 
   return cursor->try_append(entry);
 }
-<<<<<<< HEAD
-bool TxMgr::advance_cursor(TxCursor* cursor, bool do_alloc,
-                           bool* into_new_block) const {
-  cursor->idx.local_idx++;
-  return handle_cursor_overflow(cursor, do_alloc, into_new_block);
-}
-
-bool TxMgr::handle_cursor_overflow(TxCursor* cursor, bool do_alloc,
-                                   bool* is_overflow) const {
-  const bool is_inline = cursor->idx.is_inline();
-  uint16_t capacity = cursor->idx.get_capacity();
-  if (unlikely(cursor->idx.local_idx >= capacity)) {
-    if (is_overflow) *is_overflow = true;
-    LogicalBlockIdx block_idx = is_inline ? meta->get_next_tx_block()
-                                          : cursor->block->get_next_tx_block();
-    if (block_idx == 0) {
-      if (!do_alloc) return false;
-      const auto& [new_block_idx, new_block] =
-          is_inline ? alloc_next_block(meta) : alloc_next_block(cursor->block);
-      cursor->idx.block_idx = new_block_idx;
-      cursor->block = new_block;
-      cursor->idx.local_idx -= capacity;
-    } else {
-      cursor->idx.block_idx = block_idx;
-      cursor->idx.local_idx -= capacity;
-      cursor->block = &file->lidx_to_addr_rw(cursor->idx.block_idx)->tx_block;
-    }
-  } else {
-    if (is_overflow) *is_overflow = false;
-  }
-  return true;
-}
-
-void TxMgr::flush_tx_entries(TxEntryIdx begin_idx, TxCursor end) {
-  TxCursor begin(begin_idx,
-                 &file->lidx_to_addr_rw(begin_idx.block_idx)->tx_block);
-  flush_tx_entries(begin, end);
-}
-
-void TxMgr::flush_tx_entries(TxCursor begin, TxCursor end) {
-  if (begin >= end) return;
-  pmem::TxBlock* tx_block_begin;
-  // handle special case of inline tx
-  if (begin.idx.block_idx == 0) {
-    if (end.idx.block_idx == 0) {
-      meta->flush_tx_entries(begin.idx.local_idx, end.idx.local_idx);
-      goto done;
-    }
-    meta->flush_tx_block(begin.idx.local_idx);
-    // now the next block is the "new begin"
-    begin.idx = {meta->get_next_tx_block(), 0};
-  }
-  while (begin.idx.block_idx != end.idx.block_idx) {
-    tx_block_begin = &file->lidx_to_addr_rw(begin.idx.block_idx)->tx_block;
-    tx_block_begin->flush_tx_block(begin.idx.local_idx);
-    begin.idx = {tx_block_begin->get_next_tx_block(), 0};
-    // special case: tx_idx_end is the first entry of the next block, which
-    // means we only need to flush the current block and no need to
-    // dereference to get the last block
-  }
-  if (begin.idx.local_idx == end.idx.local_idx) goto done;
-  end.block->flush_tx_entries(begin.idx.local_idx, end.idx.local_idx);
-
-done:
-  fence();
-}
-
-void TxMgr::find_tail(TxEntryIdx& tx_idx, pmem::TxBlock*& tx_block) const {
-  LogicalBlockIdx next_block_idx;
-  assert((tx_idx.block_idx == 0) == (tx_block == nullptr));
-
-  if (tx_idx.block_idx == 0) {  // search from meta
-    if ((next_block_idx = meta->get_next_tx_block()) != 0) {
-      tx_idx.local_idx = meta->find_tail(tx_idx.local_idx);
-      return;
-    } else {
-      tx_idx.block_idx = next_block_idx;
-      tx_idx.local_idx = 0;
-      tx_block = &file->lidx_to_addr_rw(tx_idx.block_idx)->tx_block;
-    }
-  }
-
-  while ((next_block_idx = tx_block->get_next_tx_block()) != 0) {
-    tx_idx.block_idx = next_block_idx;
-    tx_block = &(file->lidx_to_addr_rw(next_block_idx)->tx_block);
-  }
-  tx_idx.local_idx = tx_block->find_tail(tx_idx.local_idx);
-}
-
-template <class B>
-std::tuple<LogicalBlockIdx, pmem::TxBlock*> TxMgr::alloc_next_block(
-    B* block) const {
-  // allocate the next block
-  auto allocator = file->get_local_allocator();
-  auto [new_block_idx, new_block] =
-      allocator->alloc_tx_block(block->get_tx_seq() + 1);
-
-  bool success = block->set_next_tx_block(new_block_idx);
-  if (success) {
-    return {new_block_idx, new_block};
-  } else {
-    // there is a race condition for adding the new blocks
-    allocator->free_tx_block(new_block_idx, new_block);
-    new_block_idx = block->get_next_tx_block();
-    return {new_block_idx, &file->lidx_to_addr_rw(new_block_idx)->tx_block};
-  }
-}
-// explicit template instantiations
-template std::tuple<LogicalBlockIdx, pmem::TxBlock*> TxMgr::alloc_next_block(
-    pmem::MetaBlock* block) const;
-template std::tuple<LogicalBlockIdx, pmem::TxBlock*> TxMgr::alloc_next_block(
-    pmem::TxBlock* block) const;
-
-void TxMgr::gc(const LogicalBlockIdx tail_tx_block_idx, uint64_t file_size) {
-  // skip if tail_tx_block is meta block, it directly follows meta or there is
-  // only one tx block between meta and tail_tx_block
-  LogicalBlockIdx orig_tx_block_idx = meta->get_next_tx_block();
-  if (tail_tx_block_idx == 0 || orig_tx_block_idx == tail_tx_block_idx ||
-      file->lidx_to_addr_ro(orig_tx_block_idx)->tx_block.get_next_tx_block() ==
-          tail_tx_block_idx)
-    return;
-
-  auto allocator = file->get_local_allocator();
-
-  auto tail_block = file->lidx_to_addr_rw(tail_tx_block_idx);
-  auto num_blocks = BLOCK_SIZE_TO_IDX(ALIGN_UP(file_size, BLOCK_SIZE));
-  auto leftover_bytes = ALIGN_UP(file_size, BLOCK_SIZE) - file_size;
-
-  uint32_t tx_seq = 1;
-  auto first_tx_block_idx = allocator->alloc(1);
-  auto new_block = file->lidx_to_addr_rw(first_tx_block_idx);
-  memset(&new_block->cache_lines[NUM_CL_PER_BLOCK - 1], 0, CACHELINE_SIZE);
-  new_block->tx_block.set_tx_seq(tx_seq++);
-  TxCursor cursor(first_tx_block_idx, &new_block->tx_block);
-
-  VirtualBlockIdx begin = 0;
-  VirtualBlockIdx i = 1;
-  for (; i < num_blocks; i++) {
-    auto curr_blk_idx = file->vidx_to_lidx(i);
-    auto prev_blk_idx = file->vidx_to_lidx(i - 1);
-    if (curr_blk_idx == 0) break;
-    // continuous blocks can be placed in 1 tx
-    if (curr_blk_idx - prev_blk_idx == 1 &&
-        i - begin <= /*TODO: pmem::TxEntryIndirect::NUM_BLOCKS_MAX*/ 63)
-      continue;
-
-    auto commit_entry =
-        pmem::TxEntryInline(i - begin, begin, file->vidx_to_lidx(begin));
-    cursor.block->store(commit_entry, cursor.idx.local_idx);
-    if (!advance_cursor(&cursor, false)) {
-      // current block is full, flush it and allocate a new block
-      auto new_tx_block_idx = allocator->alloc(1);
-      cursor.block->set_next_tx_block(new_tx_block_idx);
-      pmem::persist_unfenced(cursor.block, BLOCK_SIZE);
-      new_block = file->lidx_to_addr_rw(new_tx_block_idx);
-      memset(&new_block->cache_lines[NUM_CL_PER_BLOCK - 1], 0, CACHELINE_SIZE);
-      new_block->tx_block.set_tx_seq(tx_seq++);
-      cursor.block = &new_block->tx_block;
-      cursor.idx = {new_tx_block_idx, 0};
-    }
-    begin = i;
-  }
-
-  // add the last commit entry
-  {
-    if (leftover_bytes == 0) {
-      auto commit_entry =
-          pmem::TxEntryInline(i - begin, begin, file->vidx_to_lidx(begin));
-      cursor.block->store(commit_entry, cursor.idx.local_idx);
-    } else {
-      // since i - begin <= 63, this can fit into one log entry
-      auto begin_lidx = std::vector{file->vidx_to_lidx(begin)};
-      auto log_head_idx =
-          append_log_entry(allocator, pmem::LogEntry::Op::LOG_OVERWRITE,
-                           leftover_bytes, i - begin, begin, begin_lidx);
-      auto commit_entry = pmem::TxEntryIndirect(log_head_idx);
-      cursor.block->store(commit_entry, cursor.idx.local_idx);
-    }
-  }
-  // pad the last block with dummy tx entries
-  while (advance_cursor(&cursor, false))
-    cursor.block->store(pmem::TxEntry::TxEntryDummy, cursor.idx.local_idx);
-  // last block points to the tail, meta points to the first block
-  cursor.block->set_next_tx_block(tail_tx_block_idx);
-  // abort if new transaction history is longer than the old one
-  if (tail_block->tx_block.get_tx_seq() <= cursor.block->get_tx_seq())
-    goto abort;
-  pmem::persist_fenced(cursor.block, BLOCK_SIZE);
-  while (!meta->set_next_tx_block(first_tx_block_idx, orig_tx_block_idx))
-    ;
-  // FIXME: use better API to flush the first cache line
-  pmem::persist_cl_fenced(&meta);
-
-  // invalidate tx in meta block so we can free the log blocks they point to
-  meta->invalidate_tx_entries();
-
-  return;
-
-abort:
-  // free the new tx blocks
-  auto new_tx_blk_idx = first_tx_block_idx;
-  do {
-    auto next_tx_blk_idx = cursor.block->get_next_tx_block();
-    allocator->free(new_tx_blk_idx, 1);
-    new_tx_blk_idx = next_tx_blk_idx;
-  } while (new_tx_blk_idx != tail_tx_block_idx && new_tx_blk_idx != 0);
-  allocator->return_free_list();
-}
-=======
->>>>>>> e5f61c69
 
 std::ostream& operator<<(std::ostream& out, const TxMgr& tx_mgr) {
   out << tx_mgr.offset_mgr;
