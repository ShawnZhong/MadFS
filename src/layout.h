--- conflicted
+++ resolved
@@ -112,7 +112,7 @@
     };  // all fields modificaton above requires futex acquired
 
     // padding avoid cache line contention
-    char padding[CACHELINE_SIZE];
+    char cache_line_1[CACHELINE_SIZE];
   };
 
   union {
@@ -121,7 +121,7 @@
 
     // set futex to another cacheline to avoid futex's contention affect reading
     // the metadata above
-    char padding[CACHELINE_SIZE];
+    char cache_line_2[CACHELINE_SIZE];
   };
 
   // for the rest of 62 cache lines:
@@ -136,7 +136,6 @@
   void init() {
     // the first block is always used (by MetaBlock itself)
     inline_bitmaps[0].set_allocated(0);
-<<<<<<< HEAD
 
     strncpy(signature, FILE_SIGNATURE, sizeof(signature));
     meta_lock.init();
@@ -145,9 +144,6 @@
   // check whether the meta block is valid
   bool is_valid() {
     return std::strncmp(signature, FILE_SIGNATURE, sizeof(signature)) == 0;
-=======
-    strcpy(signature, "ULAYFS");
->>>>>>> cedfd0f0
   }
 
   // allocate one block; return the index of allocated block
