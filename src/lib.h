#pragma once

<<<<<<< HEAD
#include <sys/stat.h>

#include "bitmap.h"
#include "params.h"

namespace ulayfs {

extern void print_file(int fd) __attribute__((weak));

/**
 * Open the shared memory object corresponding to this file. The leading bit
 * of the bitmap (corresponding to metablock) indicates if the bitmap needs to
 * be initialized.
 *
 * @return Return a pointer to the mmapped bitmap object, or nullptr on
 * failure.
 */
extern pmem::Bitmap* open_shm(const char* pathname, const struct stat* stat);

=======
#include "params.h"

namespace ulayfs {
extern void print_file(int fd) __attribute__((weak));
>>>>>>> 7a7346b0
}  // namespace ulayfs<|MERGE_RESOLUTION|>--- conflicted
+++ resolved
@@ -1,29 +1,10 @@
 #pragma once
 
-<<<<<<< HEAD
 #include <sys/stat.h>
 
 #include "bitmap.h"
 #include "params.h"
 
 namespace ulayfs {
-
 extern void print_file(int fd) __attribute__((weak));
-
-/**
- * Open the shared memory object corresponding to this file. The leading bit
- * of the bitmap (corresponding to metablock) indicates if the bitmap needs to
- * be initialized.
- *
- * @return Return a pointer to the mmapped bitmap object, or nullptr on
- * failure.
- */
-extern pmem::Bitmap* open_shm(const char* pathname, const struct stat* stat);
-
-=======
-#include "params.h"
-
-namespace ulayfs {
-extern void print_file(int fd) __attribute__((weak));
->>>>>>> 7a7346b0
 }  // namespace ulayfs