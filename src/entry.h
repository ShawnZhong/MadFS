#pragma once

#include <cassert>
#include <iostream>
#include <tuple>

#include "idx.h"
#include "utils.h"

namespace ulayfs::pmem {

enum class TxEntryType : bool {
  TX_BEGIN = false,
  TX_COMMIT = true,
};

struct TxCommitEntry {
 private:
  static constexpr int NUM_BLOCKS_BITS = 6;
  static constexpr int BEGIN_VIRTUAL_IDX_BITS = 17;

  static constexpr int NUM_BLOCKS_MAX = (1 << NUM_BLOCKS_BITS) - 1;
  static constexpr int BEGIN_VIRTUAL_IDX_MAX =
      (1 << BEGIN_VIRTUAL_IDX_BITS) - 1;

  friend union TxEntry;

  enum TxEntryType type : 1 = TxEntryType::TX_COMMIT;

 public:
  // optionally, set these bits so OCC conflict detection can be done inline
  uint32_t num_blocks : NUM_BLOCKS_BITS;
  uint32_t begin_virtual_idx : BEGIN_VIRTUAL_IDX_BITS;

  // points to the first LogHeadEntry for the group of log entries for this
  // transaction
  LogEntryIdx log_entry_idx;

  // It's an optimization that num_blocks and virtual_block_idx could inline
  // with TxCommitEntry, but only if they could fit in.
  TxCommitEntry(uint32_t num_blocks, uint32_t begin_virtual_idx,
                LogEntryIdx log_entry_idx)
      : num_blocks(0), begin_virtual_idx(0), log_entry_idx(log_entry_idx) {
    assert(num_blocks <= NUM_BLOCKS_MAX);
    assert(begin_virtual_idx <= BEGIN_VIRTUAL_IDX_MAX);
    this->num_blocks = num_blocks;
    this->begin_virtual_idx = begin_virtual_idx;
  }

  friend std::ostream& operator<<(std::ostream& out,
                                  const TxCommitEntry& entry) {
    out << "TxCommitEntry{";
    out << "n_blk=" << entry.num_blocks << ", ";
    out << "vidx=" << entry.begin_virtual_idx << ", ";
    out << "log_head=" << entry.log_entry_idx;
    out << "}";
    return out;
  }
};

union TxEntry {
 public:
  uint64_t raw_bits;
  TxCommitEntry commit_entry;

  TxEntry(){};
  TxEntry(uint64_t raw_bits) : raw_bits(raw_bits) {}
  TxEntry(TxCommitEntry commit_entry) : commit_entry(commit_entry) {}

  [[nodiscard]] bool is_commit() const {
    return commit_entry.type == TxEntryType::TX_COMMIT;
  }

  [[nodiscard]] bool is_valid() const { return raw_bits != 0; }

  /**
   * find the tail (next unused slot) in an array of TxEntry
   *
   * @tparam NUM_ENTRIES the total number of entries in the array
   * @param entries a pointer to an array of tx entries
   * @param hint hint to start the search
   * @return the local index of next available TxEntry; NUM_ENTRIES if not found
   */
  template <uint16_t NUM_ENTRIES>
  static TxLocalIdx find_tail(TxEntry entries[], TxLocalIdx hint = 0) {
    for (TxLocalIdx idx = hint; idx < NUM_ENTRIES; ++idx)
      if (!entries[idx].is_valid()) return idx;
    return NUM_ENTRIES;
  }

  /**
   * try to append an entry to a slot in an array of TxEntry; fail if the slot
   * is taken (likely due to a race condition)
   *
   * @param entries a pointer to an array of tx entries
   * @param entry the entry to append
   * @param hint hint to start the search
   * @return if success, return 0; otherwise, return the entry on the slot
   */
  static TxEntry try_append(TxEntry entries[], TxEntry entry, TxLocalIdx idx) {
    uint64_t expected = 0;
<<<<<<< HEAD
    if (__atomic_compare_exchange_n(&entries[idx].raw_bits, &expected,
                                    entry.raw_bits, false, __ATOMIC_ACQ_REL,
                                    __ATOMIC_ACQUIRE)) {
      // only persist if it's the last entry in a cacheline
      if (is_last_entry_in_cacheline(idx)) persist_cl_fenced(&entries[idx]);

      // simulate a flush when running valgrind
      VALGRIND_PMC_DO_FLUSH(&entries[idx], sizeof(TxEntry));
    }
=======
    __atomic_compare_exchange_n(&entries[idx].raw_bits, &expected,
                                entry.raw_bits, false, __ATOMIC_RELEASE,
                                __ATOMIC_ACQUIRE);
>>>>>>> d46020d9
    // if CAS fails, `expected` will be stored the value in entries[idx]
    // if success, it will return 0
    return expected;
  }

  // if we are touching a new cacheline, we must flush everything before it
  // if only flush at fsync, always return false
  static bool need_flush(TxLocalIdx idx) {
    if constexpr (BuildOptions::tx_flush_only_fsync) return false;
    return IS_ALIGNED(sizeof(TxEntry) * idx, CACHELINE_SIZE);
  }

  friend std::ostream& operator<<(std::ostream& out, const TxEntry& tx_entry) {
    if (tx_entry.is_commit()) out << tx_entry.commit_entry;
    return out;
  }
};

static_assert(sizeof(TxEntry) == 8, "TxEntry must be 64 bits");
static_assert(sizeof(TxCommitEntry) == 8, "TxEntry must be 64 bits");

enum class LogOp {
  LOG_INVALID = 0,
  // we start the enum from 1 so that a LogOp with value 0 is invalid
  LOG_OVERWRITE = 1,
};

union LogHeadNext {
 private:
  uint32_t raw_bits;

 public:
  // if saturate, stores block idx of the next LogBlock, and next local idx
  // must be zero
  LogicalBlockIdx next_block_idx;
  // if !saturate, stores local idx of the next head entry since it must be
  // in the current LogBlock
  LogLocalUnpackIdx next_local_idx;

  [[nodiscard]] bool is_valid() const { return raw_bits != 0; }
};

static_assert(sizeof(LogHeadNext) == 4, "LogHeadNext must be 32 bits");

struct LogHeadEntry {
 private:
  friend union LogEntry;

 public:
  // true if there is an overflow segment in another LogBlock following me
  bool overflow : 1;
  // true if my segment fills the current LogBlock; overflow implies saturate
  bool saturate : 1;

  // the operation code, e.g., LOG_OVERWRITE
  enum LogOp op : 2;

  // the remaining number of bytes that are not used in this log entry
  // only the last log entry for a tx can have non-zero value for this field
  // the maximum number of remaining bytes is BLOCK_SIZE - 1
  uint16_t leftover_bytes : 12;

  // the number of blocks recorded in my segment (not the entire transaction
  // if there are overflow segments)
  // number of blocks per body entry is 64 except for the last body entry,
  // so num_blocks = 64 * num_local_entries - leftover_blocks
  uint16_t num_blocks;

  // use 4 bytes to record where is the next LogHeadEntry
  // if saturate, then next is a LogicalBlockIdx, otherwise a LogLocalIdx
  // if overflow, then next points to the next overflow segment of the same
  // transaction; if !overflow and next is not null, then next points to
  // the next separate request of the same transaction in e.g. writev; if
  // next is null, then this is the end of a transaction
  union LogHeadNext next;

  friend std::ostream& operator<<(std::ostream& out,
                                  const LogHeadEntry& entry) {
    out << "LogHeadEntry{";
    out << "overflow=" << (entry.overflow ? "T" : "F") << ", ";
    out << "saturate=" << (entry.saturate ? "T" : "F") << ", ";
    out << "op=" << unsigned(entry.op) << ", ";
    out << "left_bytes=" << entry.leftover_bytes << ", ";
    out << "n_blk=" << entry.num_blocks << ", ";
    out << "has_next=" << (entry.next.is_valid() ? "T" : "F");
    out << "}";
    return out;
  }
};

struct LogBodyEntry {
 private:
  friend union LogEntry;

 public:
  // represents length of 64 blocks except for the last body entry in a
  // log segment
  // we map the logical blocks [logical_idx, logical_idx + length)
  // to the virtual blocks [virtual_idx, virtual_idx + length)
  VirtualBlockIdx begin_virtual_idx;
  LogicalBlockIdx begin_logical_idx;

  friend std::ostream& operator<<(std::ostream& out,
                                  const LogBodyEntry& entry) {
    out << "LogBodyEntry{";
    out << "vidx=" << entry.begin_virtual_idx << ", ";
    out << "lidx=" << entry.begin_logical_idx;
    out << "}";
    return out;
  }
};

union LogEntry {
 private:
  uint64_t raw_bits;

 public:
  LogHeadEntry head_entry;
  LogBodyEntry body_entry;

  [[nodiscard]] bool is_valid() const { return raw_bits != 0; }

  // subtypes of LogEntry does not have a type field to differentiate
  // between head and body due to size limit, but the caller must know
  // which entry is being worked on
};

static_assert(sizeof(LogEntry) == 8, "LogEntry must be 64 bits");
static_assert(sizeof(LogHeadEntry) == 8, "LogHeadEntry must be 64 bits");
static_assert(sizeof(LogBodyEntry) == 8, "LogBodyEntry must be 64 bits");

}  // namespace ulayfs::pmem<|MERGE_RESOLUTION|>--- conflicted
+++ resolved
@@ -99,21 +99,9 @@
    */
   static TxEntry try_append(TxEntry entries[], TxEntry entry, TxLocalIdx idx) {
     uint64_t expected = 0;
-<<<<<<< HEAD
-    if (__atomic_compare_exchange_n(&entries[idx].raw_bits, &expected,
-                                    entry.raw_bits, false, __ATOMIC_ACQ_REL,
-                                    __ATOMIC_ACQUIRE)) {
-      // only persist if it's the last entry in a cacheline
-      if (is_last_entry_in_cacheline(idx)) persist_cl_fenced(&entries[idx]);
-
-      // simulate a flush when running valgrind
-      VALGRIND_PMC_DO_FLUSH(&entries[idx], sizeof(TxEntry));
-    }
-=======
     __atomic_compare_exchange_n(&entries[idx].raw_bits, &expected,
                                 entry.raw_bits, false, __ATOMIC_RELEASE,
                                 __ATOMIC_ACQUIRE);
->>>>>>> d46020d9
     // if CAS fails, `expected` will be stored the value in entries[idx]
     // if success, it will return 0
     return expected;
