#pragma once

#include "alloc/block.h"
#include "shm.h"

namespace ulayfs::dram {

class TxBlockAllocator {
  BlockAllocator* block_allocator;
  MemTable* mem_table;
  PerThreadData* per_thread_data;

  // a tx block may be allocated but unused when another thread does that first
  // this tx block will then be saved here for future use
  // a tx block candidate must have all bytes zero except the sequence number
  pmem::Block* avail_tx_block{nullptr};
  LogicalBlockIdx avail_tx_block_idx{0};

 public:
  TxBlockAllocator(BlockAllocator* block_allocator, MemTable* mem_table,
                   PerThreadData* per_thread_data)
      : block_allocator(block_allocator),
        mem_table(mem_table),
        per_thread_data(per_thread_data) {}

  ~TxBlockAllocator() {
    if (avail_tx_block) block_allocator->free(avail_tx_block_idx);
    per_thread_data->reset();
  }

  [[nodiscard]] LogicalBlockIdx get_pinned_idx() const {
<<<<<<< HEAD
    if (per_thread_data == nullptr) return 0;
=======
>>>>>>> ab0d7cd7
    return per_thread_data->get_tx_block_idx();
  }

  /**
   * Update the shared memory to notify this thread has moved to a new tx block;
   * do nothing if there is no moving
   * @param tx_block_idx the index of the currently referenced tx block; zero if
   * this is the first time this thread try to pin a tx block. if this is the
   * first time this thread tries to pin, it must acquire a slot on the shared
   * memory and then publish a zero. this notify gc threads that there is a
   * thread performing the initial log replaying and do not reclaim any blocks.
   */
  void pin(LogicalBlockIdx tx_block_idx) {
    per_thread_data->set_tx_block_idx(tx_block_idx);
  }

  /**
   * @tparam B MetaBlock or TxBlock
   * @param block the block that needs a next block to be allocated
   * @return the block id of the allocated block and the new tx block allocated
   */
  template <class B>
  std::tuple<LogicalBlockIdx, pmem::TxBlock*> alloc_next(B* block) {
    auto [new_block_idx, new_block] = this->alloc(block->get_tx_seq() + 1);

    bool success = block->try_set_next_tx_block(new_block_idx);
    if (!success) {  // race condition for adding the new blocks
      this->free(new_block_idx, new_block);
      new_block_idx = block->get_next_tx_block();
      new_block = &mem_table->lidx_to_addr_rw(new_block_idx)->tx_block;
    }

    return {new_block_idx, new_block};
  }

 private:
  /**
   * Allocate a tx block
   * @param tx_seq the tx sequence number of the tx block (gc_seq = 0)
   * @return a tuple of the block index and the block address
   */
  std::tuple<LogicalBlockIdx, pmem::TxBlock*> alloc(uint32_t tx_seq) {
    if (avail_tx_block) {
      pmem::Block* tx_block = avail_tx_block;
      avail_tx_block = nullptr;
      tx_block->tx_block.set_tx_seq(tx_seq);
      pmem::persist_cl_fenced(&tx_block->cache_lines[NUM_CL_PER_BLOCK - 1]);
      return {avail_tx_block_idx, &tx_block->tx_block};
    }

    LogicalBlockIdx new_block_idx = block_allocator->alloc(1);
    pmem::Block* tx_block = mem_table->lidx_to_addr_rw(new_block_idx);
    memset(&tx_block->cache_lines[NUM_CL_PER_BLOCK - 1], 0, CACHELINE_SIZE);
    tx_block->tx_block.set_tx_seq(tx_seq);
    pmem::persist_cl_unfenced(&tx_block->cache_lines[NUM_CL_PER_BLOCK - 1]);
    tx_block->zero_init(0, NUM_CL_PER_BLOCK - 1);
    return {new_block_idx, &tx_block->tx_block};
  }

  /**
   * Free a tx block
   * @param tx_block_idx the index of the tx block
   * @param tx_block the address of the tx block to free
   */
  void free(LogicalBlockIdx tx_block_idx, pmem::TxBlock* tx_block) {
    assert(!avail_tx_block);
    avail_tx_block_idx = tx_block_idx;
    avail_tx_block = reinterpret_cast<pmem::Block*>(tx_block);
  }
};
}  // namespace ulayfs::dram<|MERGE_RESOLUTION|>--- conflicted
+++ resolved
@@ -29,10 +29,6 @@
   }
 
   [[nodiscard]] LogicalBlockIdx get_pinned_idx() const {
-<<<<<<< HEAD
-    if (per_thread_data == nullptr) return 0;
-=======
->>>>>>> ab0d7cd7
     return per_thread_data->get_tx_block_idx();
   }
 
