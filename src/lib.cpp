#include "lib.h"

#include <tbb/concurrent_unordered_map.h>

#include <cstdarg>
#include <cstdio>
#include <unordered_map>

#include "config.h"
#include "posix.h"

namespace ulayfs {

// mapping between fd and in-memory file handle
// shared across threads within the same process
tbb::concurrent_unordered_map<int, std::shared_ptr<dram::File>> files;

std::shared_ptr<dram::File> get_file(int fd) {
  auto it = files.find(fd);
  if (it != files.end()) return it->second;
  return {};
}

extern "C" {
int open(const char* pathname, int flags, ...) {
  // keep a record of the user's intented flags before we hijack it
  int user_flags = flags;
  mode_t mode = 0;

  if (__OPEN_NEEDS_MODE(flags)) {
    va_list arg;
    va_start(arg, flags);
    mode = va_arg(arg, mode_t);
    va_end(arg);
  }

  // TODO: support read-only files
  if ((flags & O_ACCMODE) == O_RDONLY) {
    WARN("File \"%s\" opened with O_RDONLY. Fallback to syscall.", pathname);
    int fd = posix::open(pathname, flags, mode);
    DEBUG("posix::open(%s, %x, %x) = %d", pathname, flags, mode, fd);
    return fd;
  }

  if ((flags & O_ACCMODE) == O_WRONLY) {
    INFO("File \"%s\" opened with O_WRONLY. Changed to O_RDWR.", pathname);
    flags &= ~O_WRONLY;
    flags |= O_RDWR;
  }

  int fd = posix::open(pathname, flags, mode);
  DEBUG("posix::open(%s, %x, %x) = %d", pathname, flags, mode, fd);

  if (unlikely(fd < 0)) {
    WARN("File \"%s\" posix::open failed: %m", pathname);
    return fd;
  }

  struct stat stat_buf;  // NOLINT(cppcoreguidelines-pro-type-member-init)
  int rc = posix::fstat(fd, &stat_buf);
  if (unlikely(rc < 0)) {
    WARN("File \"%s\" fstat fialed: %m. Fallback to syscall.", pathname);
    return fd;
  }

  // we don't handle non-normal file (e.g., socket, directory, block dev)
  if (unlikely(!S_ISREG(stat_buf.st_mode) && !S_ISLNK(stat_buf.st_mode))) {
    WARN("Non-normal file \"%s\". Fallback to syscall.", pathname);
    return fd;
  }

  if (!IS_ALIGNED(stat_buf.st_size, BLOCK_SIZE)) {
    WARN("File size not aligned for \"%s\". Fallback to syscall", pathname);
    return fd;
  }

<<<<<<< HEAD
  files.emplace(fd, std::make_shared<dram::File>(fd, &stat_buf));
=======
  pmem::Bitmap* bitmap;
  int shm_fd = open_shm(pathname, &stat_buf, bitmap);
  if (shm_fd < 0) {
    WARN("Failed to open bitmap for \"%s\". Fallback to syscall", pathname);
    return fd;
  }

  files.emplace(fd, std::make_shared<dram::File>(fd, stat_buf.st_size, bitmap,
                                                 shm_fd, user_flags));
>>>>>>> c9f80cd7
  INFO("ulayfs::open(%s, %x, %x) = %d", pathname, flags, mode, fd);
  return fd;
}

int close(int fd) {
  if (auto file = get_file(fd)) {
    INFO("ulayfs::close(%d)", fd);
    files.unsafe_erase(fd);
    return 0;
  } else {
    DEBUG("posix::close(%d)", fd);
    return posix::close(fd);
  }
}

ssize_t write(int fd, const void* buf, size_t count) {
  if (auto file = get_file(fd)) {
    INFO("ulayfs::write(%d, buf, %zu)", fd, count);
    return file->write(buf, count);
  } else {
    DEBUG("posix::write(%d, buf, %zu)", fd, count);
    return posix::write(fd, buf, count);
  }
}

ssize_t read(int fd, void* buf, size_t count) {
  if (auto file = get_file(fd)) {
    INFO("ulayfs::read(%d, buf, %zu)", fd, count);
    return file->read(buf, count);
  } else {
    DEBUG("posix::read(%d, buf, %zu)", fd, count);
    return posix::read(fd, buf, count);
  }
}

off_t lseek(int fd, off_t offset, int whence) {
  if (auto file = get_file(fd)) {
    INFO("ulayfs::lseek(%d, %ld, %d)", fd, offset, whence);
    return file->lseek(offset, whence);
  } else {
    DEBUG("posix::lseek(%d, %ld, %d)", fd, offset, whence);
    return posix::lseek(fd, offset, whence);
  }
}

ssize_t pwrite(int fd, const void* buf, size_t count, off_t offset) {
  if (auto file = get_file(fd)) {
    INFO("ulayfs::pwrite(%d, buf, %zu, %ld)", fd, count, offset);
    return file->pwrite(buf, count, offset);
  } else {
    DEBUG("posix::pwrite(%d, buf, %zu, %ld)", fd, count, offset);
    return posix::pwrite(fd, buf, count, offset);
  }
}

ssize_t pread(int fd, void* buf, size_t count, off_t offset) {
  if (auto file = get_file(fd)) {
    INFO("ulayfs::pread(%d, buf, %zu, %ld)", fd, count, offset);
    return file->pread(buf, count, offset);
  } else {
    DEBUG("posix::pread(%d, buf, %zu, %ld)", fd, count, offset);
    return posix::pread(fd, buf, count, offset);
  }
}

int fsync(int fd) {
  if (auto file = get_file(fd)) {
    INFO("ulayfs::fsync(%d)", fd);
    return file->fsync();
  } else {
    DEBUG("posix::fsync(%d)", fd);
    return posix::fsync(fd);
  }
}

int fstat(int fd, struct stat* buf) {
  if (auto file = get_file(fd)) {
    INFO("ulayfs::fstat(%d)", fd);
    // TODO: implement this
    return posix::fstat(fd, buf);
  } else {
    DEBUG("posix::fstat(%d)", fd);
    return posix::fstat(fd, buf);
  }
}

/**
 * Called when the shared library is first loaded
 *
 * Note that the global variables may not be initialized at this point
 * e.g., all the functions in the ulayfs::posix namespace
 */
void __attribute__((constructor)) ulayfs_ctor() {
  if (runtime_options.show_config) {
    std::cerr << build_options << std::endl;
    std::cerr << runtime_options << std::endl;
  }
  if (runtime_options.log_file) {
    log_file = fopen(runtime_options.log_file, "a");
  }
}

/**
 * Called when the shared library is unloaded
 */
void __attribute__((destructor)) ulayfs_dtor() { INFO("ulayfs_dtor called"); }
}  // extern "C"
}  // namespace ulayfs<|MERGE_RESOLUTION|>--- conflicted
+++ resolved
@@ -74,19 +74,7 @@
     return fd;
   }
 
-<<<<<<< HEAD
-  files.emplace(fd, std::make_shared<dram::File>(fd, &stat_buf));
-=======
-  pmem::Bitmap* bitmap;
-  int shm_fd = open_shm(pathname, &stat_buf, bitmap);
-  if (shm_fd < 0) {
-    WARN("Failed to open bitmap for \"%s\". Fallback to syscall", pathname);
-    return fd;
-  }
-
-  files.emplace(fd, std::make_shared<dram::File>(fd, stat_buf.st_size, bitmap,
-                                                 shm_fd, user_flags));
->>>>>>> c9f80cd7
+  files.emplace(fd, std::make_shared<dram::File>(fd, &stat_buf, user_flags));
   INFO("ulayfs::open(%s, %x, %x) = %d", pathname, flags, mode, fd);
   return fd;
 }
