#include "lib.h"

#include <cstdarg>
#include <cstdio>

#include "config.h"
#include "layout.h"
#include "posix.h"

namespace ulayfs {
dram::File* get_file(int fd) {
  auto it = files.find(fd);
  if (it != files.end()) return it->second;
  return nullptr;
}

extern "C" {
int open(const char* pathname, int flags, ...) {
  mode_t mode = 0;

  if (__OPEN_NEEDS_MODE(flags)) {
    va_list arg;
    va_start(arg, flags);
    mode = va_arg(arg, mode_t);
    va_end(arg);
  }

  auto file = new dram::File(pathname, flags, mode);
  auto fd = file->get_fd();
  if (file->is_valid()) {
    INFO("ulayfs::open(%s, %x, %x) = %d", pathname, flags, mode, fd);
    files[fd] = file;
  } else {
    DEBUG("posix::open(%s, %x, %x) = %d", pathname, flags, mode, fd);
    delete file;
  }

  return fd;
}

int close(int fd) {
  if (files.erase(fd) == 1) {
    INFO("ulayfs::close(%d)", fd);
    return 0;
  } else {
    DEBUG("posix::close(%d)", fd);
    return posix::close(fd);
  }
}

ssize_t pwrite(int fd, const void* buf, size_t count, off_t offset) {
  if (auto it = files.find(fd); it != files.end()) {
    INFO("ulayfs::pwrite(%d, buf, %zu, %ld)", fd, count, offset);
    return it->second->pwrite(buf, count, offset);
  } else {
    DEBUG("posix::pwrite(%d, buf, %zu, %ld)", fd, count, offset);
    return posix::pwrite(fd, buf, count, offset);
  }
}

ssize_t pread(int fd, void* buf, size_t count, off_t offset) {
  if (auto it = files.find(fd); it != files.end()) {
    INFO("ulayfs::pread(%d, buf, %zu, %ld)", fd, count, offset);
    return it->second->pread(buf, count, offset);
  } else {
    DEBUG("posix::pread(%d, buf, %zu, %ld)", fd, count, offset);
    return posix::pread(fd, buf, count, offset);
  }
}

ssize_t write(int fd, const void* buf, size_t count) {
  if (auto file = get_file(fd)) {
    INFO("ulayfs::write(%d, buf, %zu)", fd, count);
    return it->second->write(buf, count);
  } else {
    DEBUG("posix::write(%d, buf, %zu)", fd, count);
    return posix::write(fd, buf, count);
  }
}

ssize_t read(int fd, void* buf, size_t count) {
  if (auto file = get_file(fd)) {
    INFO("ulayfs::read(%d, buf, %zu)", fd, count);
    return it->second->read(buf, count);
  } else {
    DEBUG("posix::read(%d, buf, %zu)", fd, count);
    return posix::read(fd, buf, count);
  }
}

off_t lseek(int fd, off_t offset, int whence) {
  if (auto file = get_file(fd)) {
    INFO("ulayfs::lseek(%d, %zu, %d)", fd, offset, whence);
    return it->second->lseek(offset, whence);
  } else {
    DEBUG("posix::lseek(%d, %zu, %d)", fd, offset, whence);
    return posix::lseek(fd, offset, whence);
  }
}

<<<<<<< HEAD
=======
ssize_t pwrite(int fd, const void* buf, size_t count, off_t offset) {
  if (auto file = get_file(fd)) {
    INFO("ulayfs::pwrite(%d, buf, %zu, %ld)", fd, count, offset);
    return file->pwrite(buf, count, offset);
  } else {
    DEBUG("posix::pwrite(%d, buf, %zu, %ld)", fd, count, offset);
    return posix::pwrite(fd, buf, count, offset);
  }
}

ssize_t pread(int fd, void* buf, size_t count, off_t offset) {
  if (auto file = get_file(fd)) {
    INFO("ulayfs::pread(%d, buf, %zu, %ld)", fd, count, offset);
    return file->pread(buf, count, offset);
  } else {
    DEBUG("posix::pread(%d, buf, %zu, %ld)", fd, count, offset);
    return posix::pread(fd, buf, count, offset);
  }
}

>>>>>>> 4b7a1a7c
int fstat(int fd, struct stat* buf) {
  if (auto file = get_file(fd)) {
    INFO("ulayfs::fstat(%d)", fd);
    // TODO: implement this
    return posix::fstat(fd, buf);
  } else {
    DEBUG("posix::fstat(%d)", fd);
    return posix::fstat(fd, buf);
  }
}

/**
 * Called when the shared library is first loaded
 *
 * Note that the global variables may not be initialized at this point
 * e.g., all the functions in the ulayfs::posix namespace
 */
void __attribute__((constructor)) ulayfs_ctor() {
  if (runtime_options.show_config) {
    std::cerr << build_options << std::endl;
    std::cerr << runtime_options << std::endl;
  }
  if (runtime_options.log_file) {
    log_file = fopen(runtime_options.log_file, "a");
  }
}

/**
 * Called when the shared library is unloaded
 */
void __attribute__((destructor)) ulayfs_dtor() {}
}  // extern "C"
}  // namespace ulayfs<|MERGE_RESOLUTION|>--- conflicted
+++ resolved
@@ -98,29 +98,6 @@
   }
 }
 
-<<<<<<< HEAD
-=======
-ssize_t pwrite(int fd, const void* buf, size_t count, off_t offset) {
-  if (auto file = get_file(fd)) {
-    INFO("ulayfs::pwrite(%d, buf, %zu, %ld)", fd, count, offset);
-    return file->pwrite(buf, count, offset);
-  } else {
-    DEBUG("posix::pwrite(%d, buf, %zu, %ld)", fd, count, offset);
-    return posix::pwrite(fd, buf, count, offset);
-  }
-}
-
-ssize_t pread(int fd, void* buf, size_t count, off_t offset) {
-  if (auto file = get_file(fd)) {
-    INFO("ulayfs::pread(%d, buf, %zu, %ld)", fd, count, offset);
-    return file->pread(buf, count, offset);
-  } else {
-    DEBUG("posix::pread(%d, buf, %zu, %ld)", fd, count, offset);
-    return posix::pread(fd, buf, count, offset);
-  }
-}
-
->>>>>>> 4b7a1a7c
 int fstat(int fd, struct stat* buf) {
   if (auto file = get_file(fd)) {
     INFO("ulayfs::fstat(%d)", fd);
