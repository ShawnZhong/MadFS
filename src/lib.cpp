--- conflicted
+++ resolved
@@ -175,20 +175,8 @@
   return 0;
 }
 
-<<<<<<< HEAD
-int __xstat(int ver, const char* pathname, struct stat* buf) {
+int __xstat([[maybe_unused]] int ver, const char* pathname, struct stat* buf) {
   if (int rc = posix::stat(pathname, buf); unlikely(rc < 0)) {
-=======
-int __xstat([[maybe_unused]] int ver, const char* pathname, struct stat* buf) {
-  int fd = open(pathname, O_RDONLY);
-  if (unlikely(fd < 0)) {
-    WARN("Could not open file \"%s\" for stat: %m", pathname);
-    return -1;
-  }
-
-  int rc = posix::fstat(fd, buf);
-  if (unlikely(rc < 0)) {
->>>>>>> 08756da8
     WARN("stat failed for pathname = %s: %m", pathname);
     return rc;
   }
