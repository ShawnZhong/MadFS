--- conflicted
+++ resolved
@@ -74,21 +74,8 @@
     return fd;
   }
 
-<<<<<<< HEAD
   files.emplace(fd, std::make_shared<dram::File>(fd, stat_buf, user_flags));
   INFO("ulayfs::open(%s, %x, %x) = %d", pathname, flags, mode, fd);
-=======
-  pmem::Bitmap* bitmap;
-  int shm_fd = open_shm(pathname, &stat_buf, bitmap);
-  if (shm_fd < 0) {
-    WARN("Failed to open bitmap for \"%s\". Fallback to syscall", pathname);
-    return fd;
-  }
-
-  files.emplace(fd, std::make_shared<dram::File>(fd, stat_buf.st_size, bitmap,
-                                                 shm_fd, user_flags));
-  DEBUG("ulayfs::open(%s, %x, %x) = %d", pathname, flags, mode, fd);
->>>>>>> efcde24d
   return fd;
 }
 
