--- conflicted
+++ resolved
@@ -40,12 +40,8 @@
   bool is_valid = dram::File::try_open(fd, stat_buf, pathname, flags, mode);
   if (!is_valid) return fd;
 
-<<<<<<< HEAD
-  files.emplace(fd, std::make_shared<dram::File>(fd, stat_buf, flags));
-  INFO("ulayfs::open(%s, %x, %x) = %d", pathname, flags, mode, fd);
-=======
   try {
-    files.emplace(fd, std::make_shared<dram::File>(fd, stat_buf, user_flags));
+    files.emplace(fd, std::make_shared<dram::File>(fd, stat_buf, flags));
     INFO("ulayfs::open(%s, %x, %x) = %d", pathname, flags, mode, fd);
   } catch (const FileInitException& e) {
     WARN("File \"%s\": ulayfs::open failed: %s. Fallback to syscall", pathname,
@@ -54,8 +50,6 @@
     WARN("File \"%s\": ulayfs::open failed with fatal error.", pathname);
     return -1;
   }
-
->>>>>>> 7077d75a
   return fd;
 }
 
