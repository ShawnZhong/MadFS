--- conflicted
+++ resolved
@@ -22,17 +22,10 @@
   while (true) {
     auto tx_entry = tx_mgr->get_entry_from_block(tail_tx_idx, tail_tx_block);
     if (!tx_entry.is_valid()) break;
-<<<<<<< HEAD
-    // mark the valid tx block in bitmap
-    if (init_bitmap) file->set_allocated(tail_tx_idx.block_idx);
-    if (tx_entry.is_commit())
+    if (tx_entry.is_inline())
+      apply_tx(tx_entry.commit_inline_entry, init_bitmap);
+    else
       apply_tx(tx_entry.commit_entry, log_mgr, init_bitmap);
-=======
-    if (tx_entry.is_inline())
-      apply_tx(tx_entry.commit_inline_entry);
-    else
-      apply_tx(tx_entry.commit_entry, log_mgr);
->>>>>>> f68dcbdd
     if (!tx_mgr->advance_tx_idx(tail_tx_idx, tail_tx_block, do_alloc)) break;
   }
 
@@ -84,14 +77,20 @@
   }
 }
 
-void BlkTable::apply_tx(pmem::TxCommitInlineEntry tx_commit_inline_entry) {
+void BlkTable::apply_tx(pmem::TxCommitInlineEntry tx_commit_inline_entry,
+                        bool init_bitmap) {
   uint32_t num_blocks = tx_commit_inline_entry.num_blocks;
   VirtualBlockIdx begin_vidx = tx_commit_inline_entry.begin_virtual_idx;
   LogicalBlockIdx begin_lidx = tx_commit_inline_entry.begin_logical_idx;
   VirtualBlockIdx end_vidx = begin_vidx + num_blocks;
   resize_to_fit(end_vidx);
-  for (uint32_t i = 0; i < num_blocks; ++i)
+  for (uint32_t i = 0; i < num_blocks; ++i) {
     table[begin_vidx + i] = begin_lidx + i;
+    if (init_bitmap) {
+      file->set_allocated(begin_lidx + i);
+    }
+  }
+
 }
 
 std::ostream& operator<<(std::ostream& out, const BlkTable& b) {
