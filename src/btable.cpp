#include "btable.h"

#include "const.h"
#include "file.h"
#include "idx.h"

namespace ulayfs::dram {

<<<<<<< HEAD
void BlkTable::update(bool do_alloc, bool init_bitmap) {
=======
void BlkTable::update(TxEntryIdx* tx_idx, pmem::TxBlock** tx_block,
                      uint64_t* new_file_size, bool do_alloc,
                      bool init_bitmap) {
  LogicalBlockIdx prev_tx_block_idx = 0;

>>>>>>> 60e202bb
  // it's possible that the previous update move idx to overflow state
  if (!tx_mgr->handle_idx_overflow(tail_tx_idx, tail_tx_block, do_alloc)) {
    // if still overflow, do_alloc must be unset
    assert(!do_alloc);
    // if still overflow, we must have reached the tail already
    goto done;
  }

  while (true) {
    auto tx_entry = tx_mgr->get_entry_from_block(tail_tx_idx, tail_tx_block);
    if (!tx_entry.is_valid()) break;
    if (init_bitmap && tail_tx_idx.block_idx != prev_tx_block_idx)
      file->set_allocated(tail_tx_idx.block_idx);
    if (tx_entry.is_inline())
      apply_tx(tx_entry.commit_inline_entry);
    else
      apply_tx(tx_entry.commit_entry, file->get_log_mgr(), init_bitmap);
    prev_tx_block_idx = tail_tx_idx.block_idx;
    if (!tx_mgr->advance_tx_idx(tail_tx_idx, tail_tx_block, do_alloc)) break;
  }

  // mark all live data blocks in bitmap
  if (init_bitmap)
    for (const auto logical_idx : table) file->set_allocated(logical_idx);
<<<<<<< HEAD
=======

done:
  // return it out
  if (tx_idx) *tx_idx = tail_tx_idx;
  if (tx_block) *tx_block = tail_tx_block;
  if (new_file_size) *new_file_size = file_size;
>>>>>>> 60e202bb
}

void BlkTable::resize_to_fit(VirtualBlockIdx idx) {
  if (table.size() > idx) return;
  // countl_zero counts the number of leading 0-bits
  // if idx is already a pow of 2, it will be rounded to the next pow of 2
  // so that the table has enough space to hold this index
  int next_pow2 = 1 << (sizeof(idx) * 8 - std::countl_zero(idx));
  table.resize(next_pow2);
}

void BlkTable::apply_tx(pmem::TxEntryIndirect tx_commit_entry, LogMgr* log_mgr,
                        bool init_bitmap) {
  // first get begin_vidx and num_blocks for resizing
  uint32_t num_blocks;
  VirtualBlockIdx begin_vidx;
  log_mgr->get_coverage(tx_commit_entry.log_entry_idx, begin_vidx, num_blocks);
  VirtualBlockIdx end_vidx = begin_vidx + num_blocks;
  resize_to_fit(end_vidx);

  // then read and populate the actual mappings
  const pmem::LogHeadEntry* head_entry;
  LogEntryUnpackIdx unpack_idx =
      LogEntryUnpackIdx::from_pack_idx(tx_commit_entry.log_entry_idx);
  uint16_t leftover_bytes;
  bool has_more;

  do {
    head_entry = log_mgr->read_head(unpack_idx, num_blocks, init_bitmap);
    LogicalBlockIdx le_begin_lidxs[num_blocks / MAX_BLOCKS_PER_BODY + 1];
    has_more = log_mgr->read_body(unpack_idx, head_entry, num_blocks,
                                  &begin_vidx, le_begin_lidxs, &leftover_bytes);

    for (uint32_t offset = 0; offset < num_blocks; ++offset)
      table[begin_vidx + offset] =
          le_begin_lidxs[offset / MAX_BLOCKS_PER_BODY] +
          offset % MAX_BLOCKS_PER_BODY;

  } while (has_more);

  uint64_t now_file_size = BLOCK_IDX_TO_SIZE(end_vidx) - leftover_bytes;
  if (now_file_size > file_size) file_size = now_file_size;
}

void BlkTable::apply_tx(pmem::TxEntryInline tx_commit_inline_entry) {
  uint32_t num_blocks = tx_commit_inline_entry.num_blocks;
  // for dummy entry, do nothing
  if (num_blocks == 0) return;
  VirtualBlockIdx begin_vidx = tx_commit_inline_entry.begin_virtual_idx;
  LogicalBlockIdx begin_lidx = tx_commit_inline_entry.begin_logical_idx;
  VirtualBlockIdx end_vidx = begin_vidx + num_blocks;
  resize_to_fit(end_vidx);

  // update block table mapping
  for (uint32_t i = 0; i < num_blocks; ++i)
    table[begin_vidx + i] = begin_lidx + i;

  // update file size if this write exceeds current file size
  // inline tx must be aligned to BLOCK_SIZE boundary
  uint64_t now_file_size = BLOCK_IDX_TO_SIZE(end_vidx);
  if (now_file_size > file_size) file_size = now_file_size;
}

std::ostream& operator<<(std::ostream& out, const BlkTable& b) {
  out << "BlkTable:\n";
  out << "\tfile_size: " << b.file_size << "\n";
  out << "\ttail_tx_idx: " << b.tail_tx_idx << "\n";
  for (size_t i = 0; i < b.table.size(); ++i) {
    if (b.table[i] != 0) {
      out << "\t" << i << " -> " << b.table[i] << "\n";
    }
  }
  return out;
}

}  // namespace ulayfs::dram<|MERGE_RESOLUTION|>--- conflicted
+++ resolved
@@ -6,23 +6,16 @@
 
 namespace ulayfs::dram {
 
-<<<<<<< HEAD
 void BlkTable::update(bool do_alloc, bool init_bitmap) {
-=======
-void BlkTable::update(TxEntryIdx* tx_idx, pmem::TxBlock** tx_block,
-                      uint64_t* new_file_size, bool do_alloc,
-                      bool init_bitmap) {
-  LogicalBlockIdx prev_tx_block_idx = 0;
-
->>>>>>> 60e202bb
   // it's possible that the previous update move idx to overflow state
   if (!tx_mgr->handle_idx_overflow(tail_tx_idx, tail_tx_block, do_alloc)) {
     // if still overflow, do_alloc must be unset
     assert(!do_alloc);
     // if still overflow, we must have reached the tail already
-    goto done;
+    return;
   }
 
+  LogicalBlockIdx prev_tx_block_idx = 0;
   while (true) {
     auto tx_entry = tx_mgr->get_entry_from_block(tail_tx_idx, tail_tx_block);
     if (!tx_entry.is_valid()) break;
@@ -39,15 +32,6 @@
   // mark all live data blocks in bitmap
   if (init_bitmap)
     for (const auto logical_idx : table) file->set_allocated(logical_idx);
-<<<<<<< HEAD
-=======
-
-done:
-  // return it out
-  if (tx_idx) *tx_idx = tail_tx_idx;
-  if (tx_block) *tx_block = tail_tx_block;
-  if (new_file_size) *new_file_size = file_size;
->>>>>>> 60e202bb
 }
 
 void BlkTable::resize_to_fit(VirtualBlockIdx idx) {
