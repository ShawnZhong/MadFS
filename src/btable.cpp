#include "btable.h"

<<<<<<< HEAD
#include <cstdint>

#include "block.h"
=======
#include <atomic>

>>>>>>> ad5505d4
#include "const.h"
#include "file.h"
#include "idx.h"

namespace ulayfs::dram {

uint64_t BlkTable::update(bool do_alloc, bool init_bitmap) {
  TxEntryIdx tx_idx_local = tail_tx_idx.load(std::memory_order_relaxed);
  pmem::TxBlock* tx_block_local = tail_tx_block.load(std::memory_order_relaxed);
  LogicalBlockIdx prev_tx_block_idx;

  // it's possible that the previous update move idx to overflow state
  if (!tx_mgr->handle_idx_overflow(tx_idx_local, tx_block_local, do_alloc)) {
    // if still overflow, do_alloc must be unset
    assert(!do_alloc);
    // if still overflow, we must have reached the tail already
    goto done;
  }

  prev_tx_block_idx = 0;
  while (true) {
    auto tx_entry = tx_mgr->get_entry_from_block(tx_idx_local, tx_block_local);
    if (!tx_entry.is_valid()) break;
    if (init_bitmap && tx_idx_local.block_idx != prev_tx_block_idx)
      file->set_allocated(tx_idx_local.block_idx);
    if (tx_entry.is_inline())
      apply_tx(tx_entry.inline_entry);
    else
<<<<<<< HEAD
      apply_tx(tx_entry.indirect_entry, file->get_log_mgr(), init_bitmap);
    prev_tx_block_idx = tail_tx_idx.block_idx;
    if (!tx_mgr->advance_tx_idx(tail_tx_idx, tail_tx_block, do_alloc)) break;
=======
      apply_tx(tx_entry.commit_entry, file->get_log_mgr(), init_bitmap);
    prev_tx_block_idx = tx_idx_local.block_idx;
    if (!tx_mgr->advance_tx_idx(tx_idx_local, tx_block_local, do_alloc)) break;
>>>>>>> ad5505d4
  }

  // mark all live data blocks in bitmap
  if (init_bitmap)
    for (const auto logical_idx : table) file->set_allocated(logical_idx);

done:
  tail_tx_idx.store(tx_idx_local, std::memory_order_relaxed);
  tail_tx_block.store(tx_block_local, std::memory_order_relaxed);
  return file_size.load(std::memory_order_relaxed);
}

void BlkTable::resize_to_fit(VirtualBlockIdx idx) {
  if (table.size() > idx) return;
  // countl_zero counts the number of leading 0-bits
  // if idx is already a pow of 2, it will be rounded to the next pow of 2
  // so that the table has enough space to hold this index
  int next_pow2 = 1 << (sizeof(idx) * 8 - std::countl_zero(idx));
  table.resize(next_pow2);
}

void BlkTable::apply_tx(pmem::TxEntryIndirect tx_entry, LogMgr* log_mgr,
                        bool init_bitmap) {
  pmem::LogEntryBlock* curr_block;
  pmem::LogEntry* curr_entry =
      log_mgr->get_entry(tx_entry.get_log_entry_idx(), curr_block, init_bitmap);
  assert(curr_entry && curr_block);

  uint32_t num_blocks;
  LogicalBlockIdx begin_vidx, end_vidx;
  uint16_t leftover_bytes;

  while (true) {
    begin_vidx = curr_entry->begin_vidx;
    num_blocks = curr_entry->header.num_blocks;
    end_vidx = begin_vidx + num_blocks;
    resize_to_fit(end_vidx);

    for (uint32_t offset = 0; offset < curr_entry->header.num_blocks; ++offset)
      table[begin_vidx + offset] = curr_entry->lidxs[offset / BITMAP_CAPACITY] +
                                   offset % BITMAP_CAPACITY;

    curr_entry = log_mgr->get_next_entry(curr_entry, curr_block, init_bitmap);
    if (!curr_entry) {
      leftover_bytes = curr_entry->header.leftover_bytes;
      break;
    }
  }

  uint64_t now_file_size = BLOCK_IDX_TO_SIZE(end_vidx) - leftover_bytes;
<<<<<<< HEAD
  file_size = std::max(file_size, now_file_size);
=======
  if (now_file_size > file_size.load(std::memory_order_relaxed))
    file_size.store(now_file_size, std::memory_order_relaxed);
>>>>>>> ad5505d4
}

void BlkTable::apply_tx(pmem::TxEntryInline tx_commit_inline_entry) {
  uint32_t num_blocks = tx_commit_inline_entry.num_blocks;
  // for dummy entry, do nothing
  if (num_blocks == 0) return;
  VirtualBlockIdx begin_vidx = tx_commit_inline_entry.begin_virtual_idx;
  LogicalBlockIdx begin_lidx = tx_commit_inline_entry.begin_logical_idx;
  VirtualBlockIdx end_vidx = begin_vidx + num_blocks;
  resize_to_fit(end_vidx);

  // update block table mapping
  for (uint32_t i = 0; i < num_blocks; ++i)
    table[begin_vidx + i] = begin_lidx + i;

  // update file size if this write exceeds current file size
  // inline tx must be aligned to BLOCK_SIZE boundary
  uint64_t now_file_size = BLOCK_IDX_TO_SIZE(end_vidx);
  if (now_file_size > file_size.load(std::memory_order_relaxed))
    file_size.store(now_file_size, std::memory_order_relaxed);
}

std::ostream& operator<<(std::ostream& out, const BlkTable& b) {
  out << "BlkTable:\n";
  out << "\tfile_size: " << b.file_size.load(std::memory_order_relaxed) << "\n";
  out << "\ttail_tx_idx: " << b.tail_tx_idx.load(std::memory_order_relaxed)
      << "\n";
  for (size_t i = 0; i < b.table.size(); ++i) {
    if (b.table[i] != 0) {
      out << "\t" << i << " -> " << b.table[i] << "\n";
    }
  }
  return out;
}

}  // namespace ulayfs::dram<|MERGE_RESOLUTION|>--- conflicted
+++ resolved
@@ -1,13 +1,9 @@
 #include "btable.h"
 
-<<<<<<< HEAD
+#include <atomic>
 #include <cstdint>
 
 #include "block.h"
-=======
-#include <atomic>
-
->>>>>>> ad5505d4
 #include "const.h"
 #include "file.h"
 #include "idx.h"
@@ -36,15 +32,9 @@
     if (tx_entry.is_inline())
       apply_tx(tx_entry.inline_entry);
     else
-<<<<<<< HEAD
       apply_tx(tx_entry.indirect_entry, file->get_log_mgr(), init_bitmap);
-    prev_tx_block_idx = tail_tx_idx.block_idx;
-    if (!tx_mgr->advance_tx_idx(tail_tx_idx, tail_tx_block, do_alloc)) break;
-=======
-      apply_tx(tx_entry.commit_entry, file->get_log_mgr(), init_bitmap);
     prev_tx_block_idx = tx_idx_local.block_idx;
     if (!tx_mgr->advance_tx_idx(tx_idx_local, tx_block_local, do_alloc)) break;
->>>>>>> ad5505d4
   }
 
   // mark all live data blocks in bitmap
@@ -95,12 +85,8 @@
   }
 
   uint64_t now_file_size = BLOCK_IDX_TO_SIZE(end_vidx) - leftover_bytes;
-<<<<<<< HEAD
-  file_size = std::max(file_size, now_file_size);
-=======
   if (now_file_size > file_size.load(std::memory_order_relaxed))
     file_size.store(now_file_size, std::memory_order_relaxed);
->>>>>>> ad5505d4
 }
 
 void BlkTable::apply_tx(pmem::TxEntryInline tx_commit_inline_entry) {
