#include "tx.h"

#include <cstddef>
#include <cstring>
#include <vector>

#include "block.h"
#include "const.h"
#include "entry.h"
#include "file.h"
#include "idx.h"
#include "persist.h"
#include "utils.h"

namespace ulayfs::dram {

/**
 * Temporary, thread-local store for a sequence of objects.
 * Compared to variable-length array on the stack, it's less likely to overflow.
 * By reusing the same vector, it avoids the overhead of memory allocation from
 * the globally shared heap.
 */

// This one is used for redo_image in ReadTx and recycle_image in WriteTx
thread_local std::vector<LogicalBlockIdx> local_buf_image_lidxs;

// These are are used in WriteTx for dst blocks
thread_local std::vector<LogicalBlockIdx> local_buf_dst_lidxs;
thread_local std::vector<pmem::Block*> local_buf_dst_blocks;

/*
 * TxMgr
 */

ssize_t TxMgr::do_pread(char* buf, size_t count, size_t offset) {
  return ReadTx(file, this, buf, count, offset).do_read();
}

ssize_t TxMgr::do_read(char* buf, size_t count) {
  TxEntryIdx tail_tx_idx;
  pmem::TxBlock* tail_tx_block;
  uint64_t file_size;
  uint64_t ticket;
  int64_t offset = file->update_with_offset(tail_tx_idx, tail_tx_block, count,
                                            true, ticket, &file_size,
                                            /*do_alloc*/ false);
  ReadTx tx(file, this, buf, count, offset, tail_tx_idx, tail_tx_block,
            file_size, ticket);
  ssize_t ret = tx.do_read();

  file->release_offset(ticket, tx.tail_tx_idx, tx.tail_tx_block);
  return ret;
}

ssize_t TxMgr::do_pwrite(const char* buf, size_t count, size_t offset) {
  // special case that we have everything aligned, no OCC
  if (count % BLOCK_SIZE == 0 && offset % BLOCK_SIZE == 0)
    return AlignedTx(file, this, buf, count, offset).do_write();

  // another special case where range is within a single block
  if ((BLOCK_SIZE_TO_IDX(offset)) == BLOCK_SIZE_TO_IDX(offset + count - 1))
    return SingleBlockTx(file, this, buf, count, offset).do_write();

  // unaligned multi-block write
  return MultiBlockTx(file, this, buf, count, offset).do_write();
}

template <typename TX>
ssize_t TxMgr::WriteTx::do_write_and_validate_offset(
    File* file, TxMgr* tx_mgr, const char* buf, size_t count, size_t offset,
    TxEntryIdx tail_tx_idx, pmem::TxBlock* tail_tx_block, uint64_t ticket) {
  TX tx(file, tx_mgr, buf, count, offset, tail_tx_idx, tail_tx_block, ticket);
  ssize_t ret = tx.do_write();
  tx.file->release_offset(ticket, tx.tail_tx_idx, tx.tail_tx_block);
  return ret;
}

ssize_t TxMgr::do_write(const char* buf, size_t count) {
  TxEntryIdx tail_tx_idx;
  pmem::TxBlock* tail_tx_block;
  uint64_t ticket;
  uint64_t offset = file->update_with_offset(tail_tx_idx, tail_tx_block, count,
                                             false, ticket, nullptr,
                                             /*do_alloc*/ false);

  // special case that we have everything aligned, no OCC
  if (count % BLOCK_SIZE == 0 && offset % BLOCK_SIZE == 0)
    return WriteTx::do_write_and_validate_offset<AlignedTx>(
        file, this, buf, count, offset, tail_tx_idx, tail_tx_block, ticket);

  // another special case where range is within a single block
  if (BLOCK_SIZE_TO_IDX(offset) == BLOCK_SIZE_TO_IDX(offset + count - 1))
    return WriteTx::do_write_and_validate_offset<SingleBlockTx>(
        file, this, buf, count, offset, tail_tx_idx, tail_tx_block, ticket);

  // unaligned multi-block write
  return WriteTx::do_write_and_validate_offset<MultiBlockTx>(
      file, this, buf, count, offset, tail_tx_idx, tail_tx_block, ticket);
}

bool TxMgr::tx_idx_greater(const TxEntryIdx lhs_idx, const TxEntryIdx rhs_idx,
                           const pmem::TxBlock* lhs_block,
                           const pmem::TxBlock* rhs_block) {
  if (lhs_idx.block_idx == rhs_idx.block_idx)
    return lhs_idx.local_idx > rhs_idx.local_idx;
  if (lhs_idx.block_idx == 0) return false;
  if (rhs_idx.block_idx == 0) return true;
  if (!lhs_block)
    lhs_block = &file->lidx_to_addr_ro(lhs_idx.block_idx)->tx_block;
  if (!rhs_block)
    rhs_block = &file->lidx_to_addr_ro(rhs_idx.block_idx)->tx_block;
  return lhs_block->get_tx_seq() > rhs_block->get_tx_seq();
}

pmem::TxEntry TxMgr::try_commit(pmem::TxEntry entry, TxEntryIdx& tx_idx,
                                pmem::TxBlock*& tx_block) {
  handle_idx_overflow(tx_idx, tx_block, true);

  bool is_inline = tx_idx.block_idx == 0;
  assert(is_inline == (tx_block == nullptr));

  if (pmem::TxEntry::need_flush(tx_idx.local_idx)) {
    flush_tx_entries(meta->get_tx_tail(), tx_idx, tx_block);
    meta->set_tx_tail(tx_idx);
  }
  return is_inline ? meta->try_append(entry, tx_idx.local_idx)
                   : tx_block->try_append(entry, tx_idx.local_idx);
}

bool TxMgr::handle_idx_overflow(TxEntryIdx& tx_idx, pmem::TxBlock*& tx_block,
                                bool do_alloc) const {
  const bool is_inline = tx_idx.is_inline();
  uint16_t capacity = tx_idx.get_capacity();
  if (unlikely(tx_idx.local_idx >= capacity)) {
    LogicalBlockIdx block_idx =
        is_inline ? meta->get_next_tx_block() : tx_block->get_next_tx_block();
    if (block_idx == 0) {
      if (!do_alloc) return false;
      tx_idx.block_idx = is_inline ? alloc_next_block(meta, tx_block)
                                   : alloc_next_block(tx_block, tx_block);
      tx_idx.local_idx -= capacity;
    } else {
      tx_idx.block_idx = block_idx;
      tx_idx.local_idx -= capacity;
      tx_block = &file->lidx_to_addr_rw(tx_idx.block_idx)->tx_block;
    }
  }
  return true;
}

void TxMgr::flush_tx_entries(TxEntryIdx tx_idx_begin, TxEntryIdx tx_idx_end,
                             pmem::TxBlock* tx_block_end) {
  if (!tx_idx_greater(tx_idx_end, tx_idx_begin)) return;
  pmem::TxBlock* tx_block_begin;
  // handle special case of inline tx
  if (tx_idx_begin.block_idx == 0) {
    if (tx_idx_end.block_idx == 0) {
      meta->flush_tx_entries(tx_idx_begin.local_idx, tx_idx_end.local_idx);
      goto done;
    }
    meta->flush_tx_block(tx_idx_begin.local_idx);
    // now the next block is the "new begin"
    tx_idx_begin = {meta->get_next_tx_block(), 0};
  }
  while (tx_idx_begin.block_idx != tx_idx_end.block_idx) {
    tx_block_begin = &file->lidx_to_addr_rw(tx_idx_begin.block_idx)->tx_block;
    tx_block_begin->flush_tx_block(tx_idx_begin.local_idx);
    tx_idx_begin = {tx_block_begin->get_next_tx_block(), 0};
    // special case: tx_idx_end is the first entry of the next block, which
    // means we only need to flush the current block and no need to
    // dereference to get the last block
  }
  if (tx_idx_begin.local_idx == tx_idx_end.local_idx) goto done;
  if (!tx_block_end)
    tx_block_end = &file->lidx_to_addr_rw(tx_idx_end.block_idx)->tx_block;
  tx_block_end->flush_tx_entries(tx_idx_begin.local_idx, tx_idx_end.local_idx);

done:
  _mm_sfence();
}

void TxMgr::find_tail(TxEntryIdx& tx_idx, pmem::TxBlock*& tx_block) const {
  LogicalBlockIdx next_block_idx;
  assert((tx_idx.block_idx == 0) == (tx_block == nullptr));

  if (tx_idx.block_idx == 0) {  // search from meta
    if ((next_block_idx = meta->get_next_tx_block()) != 0) {
      tx_idx.local_idx = meta->find_tail(tx_idx.local_idx);
      return;
    } else {
      tx_idx.block_idx = next_block_idx;
      tx_idx.local_idx = 0;
      tx_block = &file->lidx_to_addr_rw(tx_idx.block_idx)->tx_block;
    }
  }

  while ((next_block_idx = tx_block->get_next_tx_block()) != 0) {
    tx_idx.block_idx = next_block_idx;
    tx_block = &(file->lidx_to_addr_rw(next_block_idx)->tx_block);
  }
  tx_idx.local_idx = tx_block->find_tail(tx_idx.local_idx);
};

template <class B>
LogicalBlockIdx TxMgr::alloc_next_block(B* block,
                                        pmem::TxBlock*& new_tx_block) const {
  // allocate the next block
  auto allocator = file->get_local_allocator();
  pmem::Block* new_block;
  LogicalBlockIdx new_block_idx =
      allocator->alloc_tx_block(block->get_tx_seq() + 1, new_block);

  bool success = block->set_next_tx_block(new_block_idx);
  if (success) {
    new_tx_block = &new_block->tx_block;
    return new_block_idx;
  } else {
    // there is a race condition for adding the new blocks
    allocator->free_tx_block(new_block_idx, new_block);
    new_block_idx = block->get_next_tx_block();
    new_tx_block = &file->lidx_to_addr_rw(new_block_idx)->tx_block;
    return new_block_idx;
  }
}

void TxMgr::gc(const LogicalBlockIdx tail_tx_block_idx, uint64_t file_size) {
  // skip if tail_tx_block is meta block, it directly follows meta or there is
  // only one tx block between meta and tail_tx_block
  LogicalBlockIdx orig_tx_block_idx = meta->get_next_tx_block();
  if (tail_tx_block_idx == 0 || orig_tx_block_idx == tail_tx_block_idx ||
      file->lidx_to_addr_ro(orig_tx_block_idx)->tx_block.get_next_tx_block() ==
          tail_tx_block_idx)
    return;

  auto allocator = file->get_local_allocator();

  auto tail_block = file->lidx_to_addr_rw(tail_tx_block_idx);
  auto num_blocks = BLOCK_SIZE_TO_IDX(ALIGN_UP(file_size, BLOCK_SIZE));
  auto leftover_bytes = ALIGN_UP(file_size, BLOCK_SIZE) - file_size;

  uint32_t tx_seq = 1;
  auto first_tx_block_idx = allocator->alloc(1);
  auto new_block = file->lidx_to_addr_rw(first_tx_block_idx);
  memset(&new_block->cache_lines[NUM_CL_PER_BLOCK - 1], 0, CACHELINE_SIZE);
  new_block->tx_block.set_tx_seq(tx_seq++);
  auto new_tx_block = &new_block->tx_block;
  TxEntryIdx tx_idx = {first_tx_block_idx, 0};

  VirtualBlockIdx begin = 0;
  VirtualBlockIdx i = 1;
  for (; i < num_blocks; i++) {
    auto curr_blk_idx = file->vidx_to_lidx(i);
    auto prev_blk_idx = file->vidx_to_lidx(i - 1);
    if (curr_blk_idx == 0) break;
    // continuous blocks can be placed in 1 tx
    if (curr_blk_idx - prev_blk_idx == 1 &&
        i - begin <= /*TODO: pmem::TxEntryIndirect::NUM_BLOCKS_MAX*/ 63)
      continue;

    auto commit_entry =
        pmem::TxEntryInline(i - begin, begin, file->vidx_to_lidx(begin));
    new_tx_block->store(commit_entry, tx_idx.local_idx);
    if (!advance_tx_idx(tx_idx, new_tx_block, false)) {
      // current block is full, flush it and allocate a new block
      auto new_tx_block_idx = allocator->alloc(1);
      new_tx_block->set_next_tx_block(new_tx_block_idx);
      pmem::persist_unfenced(new_tx_block, BLOCK_SIZE);
      new_block = file->lidx_to_addr_rw(new_tx_block_idx);
      memset(&new_block->cache_lines[NUM_CL_PER_BLOCK - 1], 0, CACHELINE_SIZE);
      new_block->tx_block.set_tx_seq(tx_seq++);
      new_tx_block = &new_block->tx_block;
      tx_idx = {new_tx_block_idx, 0};
    }
    begin = i;
  }

  // add the last commit entry
  {
    if (leftover_bytes == 0) {
      auto commit_entry =
          pmem::TxEntryInline(i - begin, begin, file->vidx_to_lidx(begin));
      new_tx_block->store(commit_entry, tx_idx.local_idx);
    } else {
      // since i - begin <= 63, this can fit into one log entry
      auto begin_lidx = std::vector{file->vidx_to_lidx(begin)};
      auto log_head_idx = file->get_log_mgr()->append(
          allocator, pmem::LogEntry::Op::LOG_OVERWRITE, leftover_bytes,
          i - begin, begin, begin_lidx);
      auto commit_entry = pmem::TxEntryIndirect(log_head_idx);
      new_tx_block->store(commit_entry, tx_idx.local_idx);
    }
  }
  // pad the last block with dummy tx entries
  while (advance_tx_idx(tx_idx, new_tx_block, false))
    new_tx_block->store(pmem::TxEntry::TxEntryDummy, tx_idx.local_idx);
  // last block points to the tail, meta points to the first block
  new_tx_block->set_next_tx_block(tail_tx_block_idx);
  // abort if new transaction history is longer than the old one
  if (tail_block->tx_block.get_tx_seq() <= new_tx_block->get_tx_seq())
    goto abort;
  pmem::persist_fenced(new_tx_block, BLOCK_SIZE);
  while (!meta->set_next_tx_block(first_tx_block_idx, orig_tx_block_idx))
    ;
  // FIXME: use better API to flush the first cache line
  pmem::persist_cl_fenced(&meta);

  // invalidate tx in meta block so we can free the log blocks they point to
  meta->invalidate_tx_entries();

  return;

abort:
  // free the new tx blocks
  auto new_tx_blk_idx = first_tx_block_idx;
  do {
    auto next_tx_blk_idx = new_tx_block->get_next_tx_block();
    allocator->free(new_tx_blk_idx, 1);
    new_tx_blk_idx = next_tx_blk_idx;
  } while (new_tx_blk_idx != tail_tx_block_idx && new_tx_blk_idx != 0);
  allocator->return_free_list();
}

// explicit template instantiations
template LogicalBlockIdx TxMgr::alloc_next_block(
    pmem::MetaBlock* block, pmem::TxBlock*& new_block) const;
template LogicalBlockIdx TxMgr::alloc_next_block(
    pmem::TxBlock* block, pmem::TxBlock*& new_block) const;

std::ostream& operator<<(std::ostream& out, const TxMgr& tx_mgr) {
  out << "Transactions: \n";

  auto log_mgr = tx_mgr.file->get_log_mgr();

  TxEntryIdx tx_idx = {0, 0};
  pmem::TxBlock* tx_block = nullptr;

  while (true) {
    auto tx_entry = tx_mgr.get_entry_from_block(tx_idx, tx_block);
    if (!tx_entry.is_valid()) break;
    if (tx_entry.is_dummy()) goto next;

    // print tx entry
    out << "\t" << tx_idx << " -> " << tx_entry << "\n";

    // print log entries if the tx is not inlined
    if (!tx_entry.is_inline()) {
      pmem::LogEntryBlock* curr_block;
      pmem::LogEntry* curr_entry = log_mgr->get_entry(
          tx_entry.indirect_entry.get_log_entry_idx(), curr_block);
      assert(curr_entry && curr_block);

      do {
        out << "\t\t" << *curr_entry << "\n";
      } while ((curr_entry = log_mgr->get_next_entry(curr_entry, curr_block)));
    }
  next:
    if (!tx_mgr.advance_tx_idx(tx_idx, tx_block, /*do_alloc*/ false)) break;
  }

  return out;
}

/*
 * Tx
 */

TxMgr::Tx::Tx(File* file, TxMgr* tx_mgr, size_t count, size_t offset)
    : file(file),
      tx_mgr(tx_mgr),
      log_mgr(file->get_log_mgr()),

      // input properties
      count(count),
      offset(offset),

      // derived properties
      end_offset(offset + count),
      begin_vidx(BLOCK_SIZE_TO_IDX(offset)),
      end_vidx(BLOCK_SIZE_TO_IDX(ALIGN_UP(end_offset, BLOCK_SIZE))),
      num_blocks(end_vidx - begin_vidx),
      is_offset_depend(false) {}

bool TxMgr::Tx::handle_conflict(pmem::TxEntry curr_entry,
                                VirtualBlockIdx first_vidx,
                                VirtualBlockIdx last_vidx,
                                std::vector<LogicalBlockIdx>& conflict_image) {
  bool has_conflict = false;

  // TODO: handle writev requests
  do {
    if (curr_entry.is_inline()) {  // inline tx entry
      has_conflict |= get_conflict_image(
          first_vidx, last_vidx, curr_entry.inline_entry.begin_virtual_idx,
          curr_entry.inline_entry.begin_logical_idx,
          curr_entry.inline_entry.num_blocks, conflict_image);
    } else {  // non-inline tx entry
      pmem::LogEntryBlock* curr_le_block;
      pmem::LogEntry* curr_le_entry = log_mgr->get_entry(
          curr_entry.indirect_entry.get_log_entry_idx(), curr_le_block);

      do {
        uint32_t i;
        for (i = 0; i < curr_le_entry->get_lidxs_len() - 1; ++i) {
          has_conflict |= get_conflict_image(
              first_vidx, last_vidx,
              curr_le_entry->begin_vidx + (i << BITMAP_CAPACITY_SHIFT),
              curr_le_entry->begin_lidxs[i], BITMAP_CAPACITY, conflict_image);
        }
        has_conflict |= get_conflict_image(
            first_vidx, last_vidx,
            curr_le_entry->begin_vidx + (i << BITMAP_CAPACITY_SHIFT),
            curr_le_entry->begin_lidxs[i],
            curr_le_entry->get_last_lidx_num_blocks(), conflict_image);
      } while ((curr_le_entry =
                    log_mgr->get_next_entry(curr_le_entry, curr_le_block)));
    }
    if (!tx_mgr->advance_tx_idx(tail_tx_idx, tail_tx_block, /*do_alloc*/ false))
      break;
    curr_entry = tx_mgr->get_entry_from_block(tail_tx_idx, tail_tx_block);
  } while (curr_entry.is_valid());

  return has_conflict;
}

ssize_t TxMgr::ReadTx::do_read() {
  size_t first_block_offset = offset & (BLOCK_SIZE - 1);
  size_t first_block_size = BLOCK_SIZE - first_block_offset;
  if (first_block_size > count) first_block_size = count;

  std::vector<PhysicalBlockIdx>& redo_image = local_buf_image_lidxs;
  redo_image.clear();
  redo_image.resize(num_blocks, 0);

  if (!is_offset_depend)
    file_size = file->update(tail_tx_idx, tail_tx_block, /*do_alloc*/ false);
  // reach EOF
  if (offset >= file_size) return 0;
  if (offset + count > file_size) {  // partial read; recalculate end_*
    count = file_size - offset;
    end_offset = offset + count;
    end_vidx = BLOCK_SIZE_TO_IDX(ALIGN_UP(end_offset, BLOCK_SIZE));
  }

<<<<<<< HEAD
  // copy the blocks
  {
    const char* addr = file->vidx_to_addr_ro(begin_vidx)->data_ro();
    addr += first_block_offset;
    size_t contiguous_bytes = first_block_size;
    size_t buf_offset = 0;

    for (VirtualBlockIdx vidx = begin_vidx + 1; vidx < end_vidx; ++vidx) {
      const pmem::Block* curr_block = file->vidx_to_addr_ro(vidx);
      if (addr + contiguous_bytes == curr_block->data_ro()) {
        contiguous_bytes += BLOCK_SIZE;
        continue;
      }
      dram::memcpy(buf + buf_offset, addr, contiguous_bytes);
      buf_offset += contiguous_bytes;
      contiguous_bytes = BLOCK_SIZE;
      addr = curr_block->data_ro();
    }
    dram::memcpy(buf + buf_offset, addr,
                 std::min(contiguous_bytes, count - buf_offset));
=======
  // first handle the first block (which might not be full block)
  curr_block = file->vidx_to_addr_ro(begin_vidx);
  dram::memcpy(buf, curr_block->data_ro() + first_block_overlap_size,
               first_block_size);
  buf_offset = first_block_size;

  // then handle middle full blocks (which might not exist)
  for (curr_vidx = begin_vidx + 1; curr_vidx < end_vidx - 1; ++curr_vidx) {
    curr_block = file->vidx_to_addr_ro(curr_vidx);
    dram::memcpy(buf + buf_offset, curr_block->data_ro(), BLOCK_SIZE);
    buf_offset += BLOCK_SIZE;
  }

  // if we have multiple blocks to read
  if (begin_vidx != end_vidx - 1) {
    assert(curr_vidx == end_vidx - 1);
    curr_block = file->vidx_to_addr_ro(curr_vidx);
    dram::memcpy(buf + buf_offset, curr_block->data_ro(), count - buf_offset);
>>>>>>> 694720f8
  }

redo:
  while (true) {
    // check the tail is still tail
    if (!tx_mgr->handle_idx_overflow(tail_tx_idx, tail_tx_block, false)) break;
    pmem::TxEntry curr_entry =
        tx_mgr->get_entry_from_block(tail_tx_idx, tail_tx_block);
    if (!curr_entry.is_valid()) break;

    // then scan the log and build redo_image; if no redo needed, we are done
    if (!handle_conflict(curr_entry, begin_vidx, end_vidx - 1, redo_image))
      break;

    // redo:
    PhysicalBlockIdx redo_lidx;

    // first handle the first block (which might not be full block)
    redo_lidx = redo_image[0];
    if (redo_lidx != 0) {
<<<<<<< HEAD
      const pmem::Block* curr_block = file->lidx_to_addr_ro(redo_lidx);
      dram::memcpy(buf, curr_block->data_ro() + first_block_offset,
=======
      curr_block = file->lidx_to_addr_ro(redo_lidx);
      dram::memcpy(buf, curr_block->data_ro() + first_block_overlap_size,
>>>>>>> 694720f8
                   first_block_size);
      redo_image[0] = 0;
    }
    size_t buf_offset = first_block_size;

    // then handle middle full blocks (which might not exist)
    VirtualBlockIdx curr_vidx;
    for (curr_vidx = begin_vidx + 1; curr_vidx < end_vidx - 1; ++curr_vidx) {
      redo_lidx = redo_image[curr_vidx - begin_vidx];
      if (redo_lidx != 0) {
<<<<<<< HEAD
        const pmem::Block* curr_block = file->lidx_to_addr_ro(redo_lidx);
=======
        curr_block = file->lidx_to_addr_ro(redo_lidx);
>>>>>>> 694720f8
        dram::memcpy(buf + buf_offset, curr_block->data_ro(), BLOCK_SIZE);
        redo_image[curr_vidx - begin_vidx] = 0;
      }
      buf_offset += BLOCK_SIZE;
    }

    // last handle the last block (which might not be full block)
    if (begin_vidx != end_vidx - 1) {
      redo_lidx = redo_image[curr_vidx - begin_vidx];
      if (redo_lidx != 0) {
<<<<<<< HEAD
        const pmem::Block* curr_block = file->lidx_to_addr_ro(redo_lidx);
=======
        curr_block = file->lidx_to_addr_ro(redo_lidx);
>>>>>>> 694720f8
        dram::memcpy(buf + buf_offset, curr_block->data_ro(),
                     count - buf_offset);
        redo_image[curr_vidx - begin_vidx] = 0;
      }
    }
  }

  // we actually don't care what's the previous tx's tail, because we will need
  // to validate against the latest tail anyway
  if (is_offset_depend)
    if (!file->validate_offset(ticket, tail_tx_idx, tail_tx_block)) {
      // we don't need to revalidate after redo
      is_offset_depend = false;
      goto redo;
    }

  return static_cast<ssize_t>(count);
}

TxMgr::WriteTx::WriteTx(File* file, TxMgr* tx_mgr, const char* buf,
                        size_t count, size_t offset)
    : Tx(file, tx_mgr, count, offset),
      buf(buf),
      allocator(file->get_local_allocator()),
      recycle_image(local_buf_image_lidxs),
      dst_lidxs(local_buf_dst_lidxs),
      dst_blocks(local_buf_dst_blocks) {
  // reset recycle_image
  recycle_image.clear();
  recycle_image.resize(num_blocks);
  local_buf_dst_lidxs.clear();
  local_buf_dst_blocks.clear();

  // TODO: handle writev requests
  // for overwrite, "leftover_bytes" is zero; only in append we care
  // append log without fence because we only care flush completion
  // before try_commit
  uint32_t rest_num_blocks = num_blocks;
  while (rest_num_blocks > 0) {
    uint32_t chunk_num_blocks = std::min(rest_num_blocks, BITMAP_CAPACITY);
    auto lidx = allocator->alloc(chunk_num_blocks);
    dst_lidxs.push_back(lidx);
    rest_num_blocks -= chunk_num_blocks;
  }
  assert(!dst_lidxs.empty());

  for (auto lidx : dst_lidxs) dst_blocks.push_back(file->lidx_to_addr_rw(lidx));
  assert(!dst_blocks.empty());

  uint16_t leftover_bytes = ALIGN_UP(end_offset, BLOCK_SIZE) - end_offset;
  if (pmem::TxEntryInline::can_inline(num_blocks, begin_vidx, dst_lidxs[0],
                                      leftover_bytes)) {
    commit_entry = pmem::TxEntryInline(num_blocks, begin_vidx, dst_lidxs[0]);
  } else {
    // it's fine that we append log first as long we don't publish it by tx
    auto log_entry_idx =
        log_mgr->append(allocator, pmem::LogEntry::Op::LOG_OVERWRITE,  // op
                        leftover_bytes,  // leftover_bytes
                        num_blocks,      // total_blocks
                        begin_vidx,      // begin_virtual_idx
                        dst_lidxs        // begin_logical_idxs
        );
    commit_entry = pmem::TxEntryIndirect(log_entry_idx);
  }
}

/*
 * AlignedTx
 */
ssize_t TxMgr::AlignedTx::do_write() {
  pmem::TxEntry conflict_entry;

  // since everything is block-aligned, we can copy data directly
  const char* rest_buf = buf;
  size_t rest_count = count;
  for (auto block : dst_blocks) {
    size_t num_bytes = std::min(rest_count, BITMAP_CAPACITY_IN_BYTES);
    pmem::memcpy_persist(block->data_rw(), rest_buf, num_bytes);
    rest_buf += num_bytes;
    rest_count -= num_bytes;
  }
  _mm_sfence();

  // make a local copy of the tx tail
  if (!is_offset_depend)
    file->update(tail_tx_idx, tail_tx_block, /*do_alloc*/ true);
  for (uint32_t i = 0; i < num_blocks; ++i)
    recycle_image[i] = file->vidx_to_lidx(begin_vidx + i);

  if (is_offset_depend) file->wait_offset(ticket);

retry:
  conflict_entry = tx_mgr->try_commit(commit_entry, tail_tx_idx, tail_tx_block);
  if (!conflict_entry.is_valid()) goto done;
  // we don't check the return value of handle_conflict here because we don't
  // care whether there is a conflict, as long as recycle_image gets updated
  handle_conflict(conflict_entry, begin_vidx, end_vidx - 1, recycle_image);
  goto retry;

done:
  // recycle the data blocks being overwritten
  allocator->free(recycle_image);
  return static_cast<ssize_t>(count);
}

ssize_t TxMgr::SingleBlockTx::do_write() {
  pmem::TxEntry conflict_entry;

  // must acquire the tx tail before any get
  if (!is_offset_depend)
    file->update(tail_tx_idx, tail_tx_block, /*do_alloc*/ true);
  recycle_image[0] = file->vidx_to_lidx(begin_vidx);
  assert(recycle_image[0] != dst_lidxs[0]);

  // copy data from buf
  pmem::memcpy_persist(dst_blocks[0]->data_rw() + local_offset, buf, count);

redo:
  // copy original data
  const pmem::Block* src_block = file->lidx_to_addr_ro(recycle_image[0]);
  assert(dst_blocks.size() == 1);
  pmem::memcpy_persist(dst_blocks[0]->data_rw(), src_block->data_ro(),
                       local_offset);
  pmem::memcpy_persist(dst_blocks[0]->data_rw() + local_offset + count,
                       src_block->data_ro() + local_offset + count,
                       BLOCK_SIZE - (local_offset + count));

  if (is_offset_depend) file->wait_offset(ticket);

retry:
  // try to commit the tx entry
  conflict_entry = tx_mgr->try_commit(commit_entry, tail_tx_idx, tail_tx_block);
  if (!conflict_entry.is_valid()) goto done;  // success, no conflict

  // we just treat begin_vidx as both first and last vidx
  if (!handle_conflict(conflict_entry, begin_vidx, begin_vidx, recycle_image))
    goto retry;
  else
    goto redo;

done:
  allocator->free(recycle_image[0]);  // it has only single block
  return static_cast<ssize_t>(count);
}

/*
 * MultiBlockTx
 */

ssize_t TxMgr::MultiBlockTx::do_write() {
  // if need_copy_first/last is false, this means it is handled by the full
  // block copy and never need redo
  const bool need_copy_first = begin_full_vidx != begin_vidx;
  const bool need_copy_last = end_full_vidx != end_vidx;
  // do_copy_first/last indicates do we actually need to do copy; in the case of
  // redo, we may skip if no change is made
  bool do_copy_first = true;
  bool do_copy_last = true;
  pmem::TxEntry conflict_entry;
  LogicalBlockIdx src_first_lidx, src_last_lidx;

  // copy full blocks first
  if (num_full_blocks > 0) {
    const char* rest_buf = buf;
    size_t rest_full_count = BLOCK_NUM_TO_SIZE(num_full_blocks);
    for (size_t i = 0; i < dst_blocks.size(); ++i) {
      // get logical block pointer for this iter
      // first block in first chunk could start from partial
      pmem::Block* full_blocks = dst_blocks[i];
      if (i == 0) {
        full_blocks += (begin_full_vidx - begin_vidx);
        rest_buf += first_block_overlap_size;
      }
      // calculate num of full block bytes to be copied in this iter
      // takes care of last block in last chunk which might be partial
      size_t num_bytes = rest_full_count;
      if (dst_blocks.size() > 1) {
        if (i == 0 && need_copy_first)
          num_bytes = BITMAP_CAPACITY_IN_BYTES - BLOCK_SIZE;
        else if (i < dst_blocks.size() - 1)
          num_bytes = BITMAP_CAPACITY_IN_BYTES;
      }
      // actual memcpy
      pmem::memcpy_persist(full_blocks->data_rw(), rest_buf, num_bytes);
      rest_buf += num_bytes;
      rest_full_count -= num_bytes;
    }
  }

  // only get a snapshot of the tail when starting critical piece
  if (!is_offset_depend)
    file->update(tail_tx_idx, tail_tx_block, /*do_alloc*/ true);
  for (uint32_t i = 0; i < num_blocks; ++i)
    recycle_image[i] = file->vidx_to_lidx(begin_vidx + i);
  src_first_lidx = recycle_image[0];
  src_last_lidx = recycle_image[num_blocks - 1];

  // write data from the buf to the first block
  char* dst = dst_blocks[0]->data_rw() + BLOCK_SIZE - first_block_overlap_size;
  pmem::memcpy_persist(dst, buf, first_block_overlap_size);

  // write data from the buf to the last block
  pmem::Block* last_dst_block = dst_blocks.back() +
                                (end_full_vidx - begin_vidx) -
                                BITMAP_CAPACITY * (dst_blocks.size() - 1);
  const char* buf_src = buf + (count - last_block_overlap_size);
  pmem::memcpy_persist(last_dst_block->data_rw(), buf_src,
                       last_block_overlap_size);

redo:
  // copy first block
  if (need_copy_first && do_copy_first) {
    // copy the data from the first source block if exists
    pmem::memcpy_persist(dst_blocks[0]->data_rw(),
                         file->lidx_to_addr_ro(src_first_lidx)->data_ro(),
                         BLOCK_SIZE - first_block_overlap_size);
  }

  // copy last block
  if (need_copy_last && do_copy_last) {
    // copy the data from the last source block if exits
    pmem::memcpy_persist(last_dst_block->data_rw() + last_block_overlap_size,
                         file->lidx_to_addr_ro(src_last_lidx)->data_ro() +
                             last_block_overlap_size,
                         BLOCK_SIZE - last_block_overlap_size);
  }
  _mm_sfence();

  if (is_offset_depend) file->wait_offset(ticket);

retry:
  // try to commit the transaction
  conflict_entry = tx_mgr->try_commit(commit_entry, tail_tx_idx, tail_tx_block);
  if (!conflict_entry.is_valid()) goto done;  // success
  // make a copy of the first and last again
  src_first_lidx = recycle_image[0];
  src_last_lidx = recycle_image[num_blocks - 1];
  if (!handle_conflict(conflict_entry, begin_vidx, end_full_vidx,
                       recycle_image))
    goto retry;  // we have moved to the new tail, retry commit
  else {
    do_copy_first = src_first_lidx != recycle_image[0];
    do_copy_last = src_last_lidx != recycle_image[num_blocks - 1];
    if (do_copy_first || do_copy_last)
      goto redo;
    else
      goto retry;
  }

done:
  // recycle the data blocks being overwritten
  allocator->free(recycle_image);
  return static_cast<ssize_t>(count);
}

}  // namespace ulayfs::dram<|MERGE_RESOLUTION|>--- conflicted
+++ resolved
@@ -441,7 +441,6 @@
     end_vidx = BLOCK_SIZE_TO_IDX(ALIGN_UP(end_offset, BLOCK_SIZE));
   }
 
-<<<<<<< HEAD
   // copy the blocks
   {
     const char* addr = file->vidx_to_addr_ro(begin_vidx)->data_ro();
@@ -462,26 +461,6 @@
     }
     dram::memcpy(buf + buf_offset, addr,
                  std::min(contiguous_bytes, count - buf_offset));
-=======
-  // first handle the first block (which might not be full block)
-  curr_block = file->vidx_to_addr_ro(begin_vidx);
-  dram::memcpy(buf, curr_block->data_ro() + first_block_overlap_size,
-               first_block_size);
-  buf_offset = first_block_size;
-
-  // then handle middle full blocks (which might not exist)
-  for (curr_vidx = begin_vidx + 1; curr_vidx < end_vidx - 1; ++curr_vidx) {
-    curr_block = file->vidx_to_addr_ro(curr_vidx);
-    dram::memcpy(buf + buf_offset, curr_block->data_ro(), BLOCK_SIZE);
-    buf_offset += BLOCK_SIZE;
-  }
-
-  // if we have multiple blocks to read
-  if (begin_vidx != end_vidx - 1) {
-    assert(curr_vidx == end_vidx - 1);
-    curr_block = file->vidx_to_addr_ro(curr_vidx);
-    dram::memcpy(buf + buf_offset, curr_block->data_ro(), count - buf_offset);
->>>>>>> 694720f8
   }
 
 redo:
@@ -502,13 +481,8 @@
     // first handle the first block (which might not be full block)
     redo_lidx = redo_image[0];
     if (redo_lidx != 0) {
-<<<<<<< HEAD
       const pmem::Block* curr_block = file->lidx_to_addr_ro(redo_lidx);
       dram::memcpy(buf, curr_block->data_ro() + first_block_offset,
-=======
-      curr_block = file->lidx_to_addr_ro(redo_lidx);
-      dram::memcpy(buf, curr_block->data_ro() + first_block_overlap_size,
->>>>>>> 694720f8
                    first_block_size);
       redo_image[0] = 0;
     }
@@ -519,11 +493,7 @@
     for (curr_vidx = begin_vidx + 1; curr_vidx < end_vidx - 1; ++curr_vidx) {
       redo_lidx = redo_image[curr_vidx - begin_vidx];
       if (redo_lidx != 0) {
-<<<<<<< HEAD
         const pmem::Block* curr_block = file->lidx_to_addr_ro(redo_lidx);
-=======
-        curr_block = file->lidx_to_addr_ro(redo_lidx);
->>>>>>> 694720f8
         dram::memcpy(buf + buf_offset, curr_block->data_ro(), BLOCK_SIZE);
         redo_image[curr_vidx - begin_vidx] = 0;
       }
@@ -534,11 +504,7 @@
     if (begin_vidx != end_vidx - 1) {
       redo_lidx = redo_image[curr_vidx - begin_vidx];
       if (redo_lidx != 0) {
-<<<<<<< HEAD
         const pmem::Block* curr_block = file->lidx_to_addr_ro(redo_lidx);
-=======
-        curr_block = file->lidx_to_addr_ro(redo_lidx);
->>>>>>> 694720f8
         dram::memcpy(buf + buf_offset, curr_block->data_ro(),
                      count - buf_offset);
         redo_image[curr_vidx - begin_vidx] = 0;
