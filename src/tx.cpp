#include "tx.h"

#include <cstddef>
#include <cstring>
#include <vector>

#include "block.h"
#include "entry.h"
#include "file.h"
#include "idx.h"
#include "params.h"
#include "utils.h"

namespace ulayfs::dram {

/*
 * TxMgr
 */

ssize_t TxMgr::do_read(char* buf, size_t count, size_t offset) {
  return ReadTx(file, buf, count, offset).do_read();
}

// TODO: maybe reclaim the old blocks right after commit?
void TxMgr::do_write(const char* buf, size_t count, size_t offset) {
  // special case that we have everything aligned, no OCC
  if (count % BLOCK_SIZE == 0 && offset % BLOCK_SIZE == 0) {
    AlignedTx(file, buf, count, offset).do_write();
    return;
  }

  // another special case where range is within a single block
  if ((offset >> BLOCK_SHIFT) == ((offset + count - 1) >> BLOCK_SHIFT)) {
    SingleBlockTx(file, buf, count, offset).do_write();
    return;
  }

  // unaligned multi-block write
  MultiBlockTx(file, buf, count, offset).do_write();
}

bool TxMgr::tx_idx_greater(TxEntryIdx lhs, TxEntryIdx rhs) {
  if (lhs.block_idx == rhs.block_idx) return lhs.local_idx > rhs.local_idx;
  if (lhs.block_idx == 0) return false;
  if (rhs.block_idx == 0) return true;
  return file->lidx_to_addr_ro(lhs.block_idx)->tx_block.get_tx_seq() >
         file->lidx_to_addr_ro(rhs.block_idx)->tx_block.get_tx_seq();
}

pmem::TxEntry TxMgr::try_commit(pmem::TxEntry entry, TxEntryIdx& tx_idx,
                                pmem::TxBlock*& tx_block,
                                bool cont_if_fail = false) {
  TxEntryIdx curr_idx = tx_idx;
  pmem::TxBlock* curr_block = tx_block;

  handle_idx_overflow(tx_idx, tx_block, true);

  bool is_inline = curr_idx.block_idx == 0;
  assert(is_inline == (curr_block == nullptr));

  while (true) {
    if (pmem::TxEntry::need_flush(curr_idx.local_idx)) {
      flush_tx_entries(meta->get_tx_tail(), curr_idx, curr_block);
      meta->set_tx_tail(curr_idx);
    }
    pmem::TxEntry conflict_entry =
        is_inline ? meta->try_append(entry, curr_idx.local_idx)
                  : curr_block->try_append(entry, curr_idx.local_idx);
    if (!conflict_entry.is_valid()) {  // success
      tx_idx = curr_idx;
      tx_block = curr_block;
      return conflict_entry;
    }
    if (!cont_if_fail) return conflict_entry;
    bool success = advance_tx_idx(curr_idx, curr_block, /*do_alloc*/ true);
    assert(success);
  }
}

bool TxMgr::handle_idx_overflow(TxEntryIdx& tx_idx, pmem::TxBlock*& tx_block,
                                bool do_alloc) const {
  const bool is_inline = tx_idx.is_inline();
  uint16_t capacity = is_inline ? NUM_INLINE_TX_ENTRY : NUM_TX_ENTRY;
  if (unlikely(tx_idx.local_idx >= capacity)) {
    LogicalBlockIdx block_idx =
        is_inline ? meta->get_next_tx_block() : tx_block->get_next_tx_block();
    if (block_idx == 0) {
      if (!do_alloc) return false;
      block_idx =
          is_inline ? alloc_next_block(meta) : alloc_next_block(tx_block);
    }
    tx_idx.block_idx = block_idx;
    tx_idx.local_idx -= capacity;
    tx_block = &file->lidx_to_addr_rw(tx_idx.block_idx)->tx_block;
  }
  return true;
}

void TxMgr::flush_tx_entries(TxEntryIdx tx_idx_begin, TxEntryIdx tx_idx_end,
                             pmem::TxBlock* tx_block_end) {
  if (!tx_idx_greater(tx_idx_end, tx_idx_begin)) return;
  pmem::TxBlock* tx_block_begin;
  // handle special case of inline tx
  if (tx_idx_begin.block_idx == 0) {
    if (tx_idx_end.block_idx == 0) {
      meta->flush_tx_entries(tx_idx_begin.local_idx, tx_idx_end.local_idx);
      goto done;
    }
    meta->flush_tx_block(tx_idx_begin.local_idx);
    // now the next block is the "new begin"
    tx_idx_begin = {meta->get_next_tx_block(), 0};
  }
  while (tx_idx_begin.block_idx != tx_idx_end.block_idx) {
    tx_block_begin = &file->lidx_to_addr_rw(tx_idx_begin.block_idx)->tx_block;
    tx_block_begin->flush_tx_block(tx_idx_begin.local_idx);
    tx_idx_begin = {tx_block_begin->get_next_tx_block(), 0};
    // special case: tx_idx_end is the first entry of the next block, which
    // means we only need to flush the current block and no need to
    // dereference to get the last block
  }
  if (tx_idx_begin.local_idx == tx_idx_end.local_idx) goto done;
  if (!tx_block_end)
    tx_block_end = &file->lidx_to_addr_rw(tx_idx_end.block_idx)->tx_block;
  tx_block_end->flush_tx_entries(tx_idx_begin.local_idx, tx_idx_end.local_idx);

done:
  _mm_sfence();
}

void TxMgr::find_tail(TxEntryIdx& tx_idx, pmem::TxBlock*& tx_block) const {
  TxEntryIdx& curr_idx = tx_idx;
  pmem::TxBlock*& curr_block = tx_block;
  LogicalBlockIdx next_block_idx;
  assert((curr_idx.block_idx == 0) == (curr_block == nullptr));

  if (!curr_idx.block_idx) {  // search from meta
    if (!(next_block_idx = meta->get_next_tx_block())) {
      curr_idx.local_idx = meta->find_tail(curr_idx.local_idx);
      if (curr_idx.local_idx < NUM_INLINE_TX_ENTRY) goto done;
      next_block_idx = alloc_next_block(meta);
    }
    curr_idx.block_idx = next_block_idx;
    curr_idx.local_idx = 0;
    curr_block = &file->lidx_to_addr_rw(curr_idx.block_idx)->tx_block;
  }

  if (!(next_block_idx = curr_block->get_next_tx_block())) {
    curr_idx.local_idx = curr_block->find_tail(curr_idx.local_idx);
    if (curr_idx.local_idx < NUM_TX_ENTRY) goto done;
  }

retry:
  do {
    curr_idx.block_idx = next_block_idx;
    curr_block = &(file->lidx_to_addr_rw(next_block_idx)->tx_block);
  } while ((next_block_idx = curr_block->get_next_tx_block()));

  curr_idx.local_idx = curr_block->find_tail();
  if (curr_idx.local_idx < NUM_TX_ENTRY) goto done;

  next_block_idx = alloc_next_block(curr_block);
  goto retry;

done:
  tx_idx = curr_idx;
  tx_block = curr_block;
};

template <class B>
LogicalBlockIdx TxMgr::alloc_next_block(B* block) const {
  // allocate the next block
  LogicalBlockIdx new_block_idx = file->get_local_allocator()->alloc(1);
  pmem::Block* new_block = file->lidx_to_addr_rw(new_block_idx);
  memset(&new_block->cache_lines[NUM_CL_PER_BLOCK - 1], 0, CACHELINE_SIZE);
  new_block->tx_block.set_tx_seq(block->get_tx_seq() + 1);
  pmem::persist_cl_unfenced(&new_block->cache_lines[NUM_CL_PER_BLOCK - 1]);
  new_block->zero_init(0, NUM_CL_PER_BLOCK - 1);
  bool success = block->set_next_tx_block(new_block_idx);
  if (success) {
    return new_block_idx;
  } else {
    // there is a race condition for adding the new blocks
    file->get_local_allocator()->free(new_block_idx, 1);
    return block->get_next_tx_block();
  }
}

// explicit template instantiations
template LogicalBlockIdx TxMgr::alloc_next_block(pmem::MetaBlock* block) const;
template LogicalBlockIdx TxMgr::alloc_next_block(pmem::TxBlock* block) const;

std::ostream& operator<<(std::ostream& out, const TxMgr& tx_mgr) {
  out << "Transactions: \n";

  auto log_mgr = tx_mgr.file->get_local_log_mgr();

  TxEntryIdx tx_idx = {0, 0};
  pmem::TxBlock* tx_block = nullptr;

  while (true) {
    auto tx_entry = tx_mgr.get_entry_from_block(tx_idx, tx_block);
    if (!tx_entry.is_valid()) break;

    // print tx entry
    out << "\t" << tx_idx << " -> " << tx_entry << "\n";

<<<<<<< HEAD
    // print log head
    auto head_entry_idx = tx_entry.commit_entry.log_entry_idx;
    auto head_entry = log_mgr->get_head_entry(head_entry_idx);
    out << "\t\t" << *head_entry << "\n";

    // print log coverage
    uint32_t num_blocks;
    uint16_t leftover_bytes;
    VirtualBlockIdx begin_virtual_idx;
    std::vector<LogicalBlockIdx> begin_logical_idxs;
    log_mgr->get_coverage(head_entry_idx, begin_virtual_idx, num_blocks,
                          &begin_logical_idxs, &leftover_bytes);
    out << "\t\tLogCoverage{";
    out << "n_blk=" << num_blocks << ", ";
    out << "left_bytes=" << leftover_bytes << ", ";
    out << "vidx=" << begin_virtual_idx << ", ";
    out << "begin_lidxs=[";
    for (const auto& idx : begin_logical_idxs) out << idx << ", ";
    out << "]}\n";
=======
    // print log entries if the tx is not inlined
    if (!tx_entry.is_inline()) {
      auto head_entry_idx = tx_entry.commit_entry.log_entry_idx;
      auto head_entry = log_mgr->get_head_entry(head_entry_idx);
      out << "\t\t" << *head_entry << "\n";

      // print log coverage
      uint32_t num_blocks;
      VirtualBlockIdx begin_virtual_idx;
      std::vector<LogicalBlockIdx> begin_logical_idxs;
      log_mgr->get_coverage(head_entry_idx, begin_virtual_idx, num_blocks,
                            &begin_logical_idxs);
      out << "\t\tLogCoverage{";
      out << "n_blk=" << num_blocks << ", ";
      out << "vidx=" << begin_virtual_idx << ", ";
      out << "begin_lidxs=[";
      for (const auto& idx : begin_logical_idxs) out << idx << ", ";
      out << "]}\n";
    }
>>>>>>> 381244e6

    if (!tx_mgr.advance_tx_idx(tx_idx, tx_block, /*do_alloc*/ false)) break;
  }

  return out;
}

/*
 * Tx
 */

TxMgr::Tx::Tx(File* file, size_t count, size_t offset)
    : file(file),
      tx_mgr(&file->tx_mgr),

      // input properties
      count(count),
      offset(offset),

      // derived properties
      end_offset(offset + count),
      begin_vidx(offset >> BLOCK_SHIFT),
      end_vidx(ALIGN_UP(end_offset, BLOCK_SIZE) >> BLOCK_SHIFT),
      num_blocks(end_vidx - begin_vidx) {}

bool TxMgr::Tx::handle_conflict(pmem::TxEntry curr_entry,
                                VirtualBlockIdx first_vidx,
                                VirtualBlockIdx last_vidx,
                                LogicalBlockIdx conflict_image[]) {
  // `le` prefix stands for "log entry", meaning read from log entry
  VirtualBlockIdx le_first_vidx, le_last_vidx;
  LogicalBlockIdx le_begin_lidx;
  VirtualBlockIdx overlap_first_vidx, overlap_last_vidx;
  uint32_t num_blocks;
  bool has_conflict = false;
  auto log_mgr = file->get_local_log_mgr();

  do {
    // TODO: implement the case where num_blocks is over 64 and there
    //       are multiple begin_logical_idxs
    // TODO: handle writev requests
    if (curr_entry.is_inline()) {  // inline tx entry
      num_blocks = curr_entry.commit_inline_entry.num_blocks;
      le_first_vidx = curr_entry.commit_inline_entry.begin_virtual_idx;
      le_begin_lidx = curr_entry.commit_inline_entry.begin_logical_idx;
      le_last_vidx = le_first_vidx + num_blocks - 1;

      if (last_vidx < le_first_vidx || first_vidx > le_last_vidx) goto next;
      has_conflict = true;
      overlap_first_vidx =
          le_first_vidx > first_vidx ? le_first_vidx : first_vidx;
      overlap_last_vidx = le_last_vidx < last_vidx ? le_last_vidx : last_vidx;

      for (VirtualBlockIdx vidx = overlap_first_vidx; vidx <= overlap_last_vidx;
           ++vidx) {
        auto offset = vidx - first_vidx;
        conflict_image[offset] = le_begin_lidx + offset;
      }
    } else {  // non-inline tx entry
      le_begin_lidx = 0;
      num_blocks = curr_entry.commit_entry.num_blocks;
      if (num_blocks) {  // some info in log entries is partially inline
        le_first_vidx = curr_entry.commit_entry.begin_virtual_idx;
      } else {  // dereference log_entry_idx
        log_mgr->get_coverage(curr_entry.commit_entry.log_entry_idx,
                              le_first_vidx, num_blocks);
      }
      le_last_vidx = le_first_vidx + num_blocks - 1;
      if (last_vidx < le_first_vidx || first_vidx > le_last_vidx) goto next;

      has_conflict = true;
      overlap_first_vidx =
          le_first_vidx > first_vidx ? le_first_vidx : first_vidx;
      overlap_last_vidx = le_last_vidx < last_vidx ? le_last_vidx : last_vidx;

      if (le_begin_lidx == 0) {  // lazy dereference log idx
        std::vector<LogicalBlockIdx> le_begin_lidxs;
        log_mgr->get_coverage(curr_entry.commit_entry.log_entry_idx,
                              le_first_vidx, num_blocks, &le_begin_lidxs);
        le_begin_lidx = le_begin_lidxs.front();
      }

      for (VirtualBlockIdx vidx = overlap_first_vidx; vidx <= overlap_last_vidx;
           ++vidx) {
        auto offset = vidx - first_vidx;
        conflict_image[offset] = le_begin_lidx + offset;
      }
    }
  next:
    if (!tx_mgr->advance_tx_idx(tail_tx_idx, tail_tx_block, /*do_alloc*/ false))
      break;
    curr_entry = tx_mgr->get_entry_from_block(tail_tx_idx, tail_tx_block);
  } while (curr_entry.is_valid());

  return has_conflict;
}

// TODO: more fancy handle_conflict strategy
ssize_t TxMgr::ReadTx::do_read() {
  size_t first_block_local_offset = offset & (BLOCK_SIZE - 1);
  size_t first_block_size = BLOCK_SIZE - first_block_local_offset;
  if (first_block_size > count) first_block_size = count;

  VirtualBlockIdx curr_vidx;
  const pmem::Block* curr_block;
  pmem::TxEntry curr_entry;
  size_t buf_offset;

  LogicalBlockIdx redo_image[num_blocks];
  memset(redo_image, 0, sizeof(LogicalBlockIdx) * num_blocks);

  file->blk_table.update(tail_tx_idx, tail_tx_block, /*do_alloc*/ false);

  // first handle the first block (which might not be full block)
  curr_block = file->vidx_to_addr_ro(begin_vidx);
  memcpy(buf, curr_block->data_ro() + first_block_local_offset,
         first_block_size);
  buf_offset = first_block_size;

  // then handle middle full blocks (which might not exist)
  for (curr_vidx = begin_vidx + 1; curr_vidx < end_vidx - 1; ++curr_vidx) {
    curr_block = file->vidx_to_addr_ro(curr_vidx);
    memcpy(buf + buf_offset, curr_block->data_ro(), BLOCK_SIZE);
    buf_offset += BLOCK_SIZE;
  }

  // if we have multiple blocks to read
  if (begin_vidx != end_vidx - 1) {
    assert(curr_vidx == end_vidx - 1);
    curr_block = file->vidx_to_addr_ro(curr_vidx);
    memcpy(buf + buf_offset, curr_block->data_ro(), count - buf_offset);
  }

  while (true) {
    // check the tail is still tail
    if (!tx_mgr->handle_idx_overflow(tail_tx_idx, tail_tx_block, false)) break;
    curr_entry = tx_mgr->get_entry_from_block(tail_tx_idx, tail_tx_block);
    if (!curr_entry.is_valid()) break;

    // then scan the log and build redo_image; if no redo needed, we are done
    if (!handle_conflict(curr_entry, begin_vidx, end_vidx - 1, redo_image))
      break;

    // redo:
    LogicalBlockIdx redo_lidx;

    // first handle the first block (which might not be full block)
    redo_lidx = redo_image[0];
    if (redo_lidx) {
      curr_block = file->lidx_to_addr_ro(redo_lidx);
      memcpy(buf, curr_block->data_ro() + first_block_local_offset,
             first_block_size);
      redo_image[0] = 0;
    }
    buf_offset = first_block_size;

    // then handle middle full blocks (which might not exist)
    for (curr_vidx = begin_vidx + 1; curr_vidx < end_vidx - 1; ++curr_vidx) {
      redo_lidx = redo_image[curr_vidx - begin_vidx];
      if (redo_lidx) {
        curr_block = file->lidx_to_addr_ro(redo_lidx);
        memcpy(buf + buf_offset, curr_block->data_ro(), BLOCK_SIZE);
        redo_image[curr_vidx - begin_vidx] = 0;
      }
      buf_offset += BLOCK_SIZE;
    }

    // if we have multiple blocks to read
    if (begin_vidx != end_vidx - 1) {
      redo_lidx = redo_image[curr_vidx - begin_vidx];
      if (redo_lidx) {
        curr_block = file->lidx_to_addr_ro(redo_lidx);
        memcpy(buf + buf_offset, curr_block->data_ro(), count - buf_offset);
        redo_image[curr_vidx - begin_vidx] = 0;
      }
    }
  }

  return static_cast<ssize_t>(count);
}

TxMgr::WriteTx::WriteTx(File* file, const char* buf, size_t count,
                        size_t offset)
    : Tx(file, count, offset),
      buf(buf),
      log_mgr(file->get_local_log_mgr()),
      allocator(file->get_local_allocator()),
      dst_lidx(allocator->alloc(num_blocks)),
      dst_blocks(file->lidx_to_addr_rw(dst_lidx)) {
  // TODO: implement the case where num_blocks is over 64 and there
  //       are multiple begin_logical_idxs
  // TODO: handle writev requests
  // for overwrite, "leftover_bytes" is zero; only in append we care
  // append log without fence because we only care flush completion
  // before try_commit
<<<<<<< HEAD
  this->log_idx = log_mgr->append(
      pmem::LogOp::LOG_OVERWRITE,                     // op
      ALIGN_UP(end_offset, BLOCK_SIZE) - end_offset,  // leftover_bytes
      num_blocks,                                     // total_blocks
      begin_vidx,                                     // begin_virtual_idx
      {dst_idx},                                      // begin_logical_idxs
      false                                           // fenced
  );
  // it's fine that we append log first as long we don't publish it by tx
  this->commit_entry = pmem::TxCommitEntry(num_blocks, begin_vidx, log_idx);
=======
  if (pmem::TxCommitInlineEntry::can_inline(num_blocks, begin_vidx, dst_lidx)) {
    commit_entry = pmem::TxCommitInlineEntry(num_blocks, begin_vidx, dst_lidx);
  } else {
    // it's fine that we append log first as long we don't publish it by tx
    auto log_entry_idx = log_mgr->append(pmem::LogOp::LOG_OVERWRITE,  // op
                                         0,           // leftover_bytes
                                         num_blocks,  // total_blocks
                                         begin_vidx,  // begin_virtual_idx
                                         {dst_lidx},  // begin_logical_idxs
                                         false        // fenced
    );

    commit_entry = pmem::TxCommitEntry(num_blocks, begin_vidx, log_entry_idx);
  }
>>>>>>> 381244e6
}

/*
 * AlignedTx
 */
void TxMgr::AlignedTx::do_write() {
  pmem::TxEntry conflict_entry;
  LogicalBlockIdx recycle_image[num_blocks];

  // since everything is block-aligned, we can copy data directly
  memcpy(dst_blocks->data_rw(), buf, count);
  persist_fenced(dst_blocks, count);

  // make a local copy of the tx tail
  file->blk_table.update(tail_tx_idx, tail_tx_block, /*do_alloc*/ true);
  for (uint32_t i = 0; i < num_blocks; ++i)
    recycle_image[i] = file->vidx_to_lidx(begin_vidx + i);

retry:
  conflict_entry = tx_mgr->try_commit(commit_entry, tail_tx_idx, tail_tx_block);
  if (!conflict_entry.is_valid()) goto done;
  // we don't check the return value of handle_conflict here because we don't
  // care whether there is a conflict, as long as recycle_image gets updated
  handle_conflict(conflict_entry, begin_vidx, end_vidx - 1, recycle_image);
  goto retry;

done:
  // recycle the data blocks being overwritten
  allocator->free(recycle_image, num_blocks);
}

void TxMgr::SingleBlockTx::do_write() {
  pmem::TxEntry conflict_entry;
  LogicalBlockIdx recycle_image[1];

  // must acquire the tx tail before any get
  file->blk_table.update(tail_tx_idx, tail_tx_block, /*do_alloc*/ true);
  recycle_image[0] = file->vidx_to_lidx(begin_vidx);
  assert(recycle_image[0] != dst_lidx);

redo:
  // copy original data
  const pmem::Block* src_block = file->lidx_to_addr_ro(recycle_image[0]);
  memcpy(dst_blocks->data_rw(), src_block->data_ro(), BLOCK_SIZE);
  // copy data from buf
  memcpy(dst_blocks->data_rw() + local_offset, buf, count);

  // persist the data
  persist_fenced(dst_blocks, BLOCK_SIZE);

retry:
  // try to commit the tx entry
  conflict_entry = tx_mgr->try_commit(commit_entry, tail_tx_idx, tail_tx_block);
  if (!conflict_entry.is_valid()) goto done;  // success, no conflict

  // we just treat begin_vidx as both first and last vidx
  if (!handle_conflict(conflict_entry, begin_vidx, begin_vidx, recycle_image))
    goto retry;
  else
    goto redo;

done:
  allocator->free(recycle_image[0]);
}

/*
 * MultiBlockTx
 */

void TxMgr::MultiBlockTx::do_write() {
  // if need_copy_first/last is false, this means it is handled by the full
  // block copy and never need redo
  const bool need_copy_first = begin_full_vidx != begin_vidx;
  const bool need_copy_last = end_full_vidx != end_vidx;
  // do_copy_first/last indicates do we actually need to do copy; in the case of
  // redo, we may skip if no change is maded
  bool do_copy_first = true;
  bool do_copy_last = true;
  pmem::TxEntry conflict_entry;
  LogicalBlockIdx src_first_lidx, src_last_lidx;
  LogicalBlockIdx recycle_image[num_blocks];

  // copy full blocks first
  if (num_full_blocks > 0) {
    pmem::Block* full_blocks = dst_blocks + (begin_full_vidx - begin_vidx);
    const size_t num_bytes = num_full_blocks << BLOCK_SHIFT;
    memcpy(full_blocks->data_rw(), buf + first_block_local_offset, num_bytes);
    persist_unfenced(full_blocks, num_bytes);
  }

  // only get a snapshot of the tail when starting critical piece
  file->blk_table.update(tail_tx_idx, tail_tx_block, /*do_alloc*/ true);
  for (uint32_t i = 0; i < num_blocks; ++i)
    recycle_image[i] = file->vidx_to_lidx(begin_vidx + i);
  src_first_lidx = recycle_image[0];
  src_last_lidx = recycle_image[num_blocks - 1];

redo:
  // copy first block
  if (need_copy_first && do_copy_first) {
    // copy the data from the first source block if exists
    const char* src = file->lidx_to_addr_ro(src_first_lidx)->data_ro();
    memcpy(dst_blocks->data_rw(), src, BLOCK_SIZE);

    // write data from the buf to the first block
    char* dst = dst_blocks->data_rw() + BLOCK_SIZE - first_block_local_offset;
    memcpy(dst, buf, first_block_local_offset);

    persist_unfenced(dst_blocks, BLOCK_SIZE);
  }

  // copy last block
  if (need_copy_last && do_copy_last) {
    pmem::Block* last_dst_block = dst_blocks + (end_full_vidx - begin_vidx);

    // copy the data from the last source block if exits
    const char* block_src = file->lidx_to_addr_ro(src_last_lidx)->data_ro();
    memcpy(last_dst_block->data_rw(), block_src, BLOCK_SIZE);

    // write data from the buf to the last block
    const char* buf_src = buf + (count - last_block_local_offset);
    memcpy(last_dst_block->data_rw(), buf_src, last_block_local_offset);

    persist_unfenced(last_dst_block, BLOCK_SIZE);
  }
  _mm_sfence();

retry:
  // try to commit the transaction
  conflict_entry = tx_mgr->try_commit(commit_entry, tail_tx_idx, tail_tx_block);
  if (!conflict_entry.is_valid()) goto done;  // success
  // make a copy of the first and last again
  src_first_lidx = recycle_image[0];
  src_last_lidx = recycle_image[num_blocks - 1];
  if (!handle_conflict(conflict_entry, begin_vidx, end_full_vidx,
                       recycle_image))
    goto retry;  // we have moved to the new tail, retry commit
  else {
    do_copy_first = src_first_lidx != recycle_image[0];
    do_copy_last = src_last_lidx != recycle_image[num_blocks - 1];
    if (do_copy_first || do_copy_last)
      goto redo;
    else
      goto retry;
  }

done:
  // recycle the data blocks being overwritten
  allocator->free(recycle_image, num_blocks);
}

}  // namespace ulayfs::dram<|MERGE_RESOLUTION|>--- conflicted
+++ resolved
@@ -204,27 +204,6 @@
     // print tx entry
     out << "\t" << tx_idx << " -> " << tx_entry << "\n";
 
-<<<<<<< HEAD
-    // print log head
-    auto head_entry_idx = tx_entry.commit_entry.log_entry_idx;
-    auto head_entry = log_mgr->get_head_entry(head_entry_idx);
-    out << "\t\t" << *head_entry << "\n";
-
-    // print log coverage
-    uint32_t num_blocks;
-    uint16_t leftover_bytes;
-    VirtualBlockIdx begin_virtual_idx;
-    std::vector<LogicalBlockIdx> begin_logical_idxs;
-    log_mgr->get_coverage(head_entry_idx, begin_virtual_idx, num_blocks,
-                          &begin_logical_idxs, &leftover_bytes);
-    out << "\t\tLogCoverage{";
-    out << "n_blk=" << num_blocks << ", ";
-    out << "left_bytes=" << leftover_bytes << ", ";
-    out << "vidx=" << begin_virtual_idx << ", ";
-    out << "begin_lidxs=[";
-    for (const auto& idx : begin_logical_idxs) out << idx << ", ";
-    out << "]}\n";
-=======
     // print log entries if the tx is not inlined
     if (!tx_entry.is_inline()) {
       auto head_entry_idx = tx_entry.commit_entry.log_entry_idx;
@@ -244,7 +223,6 @@
       for (const auto& idx : begin_logical_idxs) out << idx << ", ";
       out << "]}\n";
     }
->>>>>>> 381244e6
 
     if (!tx_mgr.advance_tx_idx(tx_idx, tx_block, /*do_alloc*/ false)) break;
   }
@@ -440,33 +418,22 @@
   // for overwrite, "leftover_bytes" is zero; only in append we care
   // append log without fence because we only care flush completion
   // before try_commit
-<<<<<<< HEAD
-  this->log_idx = log_mgr->append(
-      pmem::LogOp::LOG_OVERWRITE,                     // op
-      ALIGN_UP(end_offset, BLOCK_SIZE) - end_offset,  // leftover_bytes
-      num_blocks,                                     // total_blocks
-      begin_vidx,                                     // begin_virtual_idx
-      {dst_idx},                                      // begin_logical_idxs
-      false                                           // fenced
-  );
-  // it's fine that we append log first as long we don't publish it by tx
-  this->commit_entry = pmem::TxCommitEntry(num_blocks, begin_vidx, log_idx);
-=======
-  if (pmem::TxCommitInlineEntry::can_inline(num_blocks, begin_vidx, dst_lidx)) {
+  uint16_t leftover_bytes = ALIGN_UP(end_offset, BLOCK_SIZE) - end_offset;
+  if (pmem::TxCommitInlineEntry::can_inline(num_blocks, begin_vidx, dst_lidx,
+                                            leftover_bytes)) {
     commit_entry = pmem::TxCommitInlineEntry(num_blocks, begin_vidx, dst_lidx);
   } else {
     // it's fine that we append log first as long we don't publish it by tx
-    auto log_entry_idx = log_mgr->append(pmem::LogOp::LOG_OVERWRITE,  // op
-                                         0,           // leftover_bytes
-                                         num_blocks,  // total_blocks
-                                         begin_vidx,  // begin_virtual_idx
-                                         {dst_lidx},  // begin_logical_idxs
-                                         false        // fenced
+    auto log_entry_idx = log_mgr->append(
+        pmem::LogOp::LOG_OVERWRITE, // op
+        leftover_bytes,             // leftover_bytes
+        num_blocks,                 // total_blocks
+        begin_vidx,                 // begin_virtual_idx
+        {dst_lidx},                 // begin_logical_idxs
+        false                       // fenced
     );
-
     commit_entry = pmem::TxCommitEntry(num_blocks, begin_vidx, log_entry_idx);
   }
->>>>>>> 381244e6
 }
 
 /*
