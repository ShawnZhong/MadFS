--- conflicted
+++ resolved
@@ -287,26 +287,15 @@
 template <class B>
 LogicalBlockIdx TxMgr::alloc_next_block(B* block) const {
   // allocate the next block
-<<<<<<< HEAD
-  LogicalBlockIdx new_block_idx = allocator->alloc(1);
+  LogicalBlockIdx new_block_idx = file->get_local_allocator()->alloc(1);
   pmem::Block* new_block = mem_table->get(new_block_idx);
   new_block->zero_init();
   bool success = block->set_next_tx_block(new_block_idx);
-=======
-  LogicalBlockIdx new_block_id = file->get_local_allocator()->alloc(1);
-  pmem::Block* new_block = mem_table->get(new_block_id);
-  new_block->zero_init_persist();
-  bool success = block->set_next_tx_block(new_block_id);
->>>>>>> f83d13fb
   if (success) {
     return new_block_idx;
   } else {
     // there is a race condition for adding the new blocks
-<<<<<<< HEAD
-    allocator->free(new_block_idx, 1);
-=======
-    file->get_local_allocator()->free(new_block_id, 1);
->>>>>>> f83d13fb
+    file->get_local_allocator()->free(new_block_idx, 1);
     return block->get_next_tx_block();
   }
 }
