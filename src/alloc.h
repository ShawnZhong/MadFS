#pragma once

#include <stdexcept>
#include <vector>

#include "block.h"
#include "config.h"
#include "mtable.h"
#include "posix.h"

namespace ulayfs::dram {

// per-thread data structure
// TODO: change allocator to track dram bitmap
class Allocator {
  int fd;
  pmem::MetaBlock* meta;
  MemTable* mem_table;

  // dram bitmap
  pmem::Bitmap* bitmap;

  // this local free_list maintains blocks allocated from the global free_list
  // and not used yet; pair: <size, idx>
  // sorted in the increasing order (the smallest size first)
  //
  // Note: we choose to use a vector instead of a balanced tree because we limit
  // the maximum number of blocks per allocation to be 64 blocks (256 KB), so
  // the fragmentation should be low, resulting in a small free_list
  std::vector<std::pair<uint32_t, LogicalBlockIdx>> free_list;

  // used as a hint for search; recent is defined to be "the next one to search"
  // keep id for idx translation
  BitmapBlockId recent_bitmap_block_id;
  // NOTE: this is the index within recent_bitmap_block
  BitmapLocalIdx recent_bitmap_local_idx;

 public:
  Allocator(int fd, pmem::MetaBlock* meta, MemTable* mem_table,
            pmem::Bitmap* bitmap)
      : fd(fd),
        meta(meta),
        mem_table(mem_table),
        bitmap(bitmap),
        recent_bitmap_block_id(),
        recent_bitmap_local_idx() {
    free_list.reserve(64);
  }

  // allocate contiguous blocks (num_blocks must <= 64)
  // if large number of blocks required, please break it into multiple alloc
  // and use log entries to chain them together
  [[nodiscard]] LogicalBlockIdx alloc(uint32_t num_blocks);

  /**
   * Free the blocks in the range [block_idx, block_idx + num_blocks)
   */
  void free(LogicalBlockIdx block_idx, uint32_t num_blocks);

  /**
<<<<<<< HEAD
   * Free an array of blocks, but the logical block indexes are not necessary
   * continuous
   */
  void free(LogicalBlockIdx recycle_image[], uint32_t image_size);
=======
   * Mark the logical block as allocated. This is not thread safe and should
   * only be used on startup if the bitmap is newly created.
   */
  void set_allocated(LogicalBlockIdx block_idx) {
    bitmap[block_idx >> BITMAP_CAPACITY_SHIFT].set_allocated(
        block_idx & (BITMAP_CAPACITY - 1));
  }
>>>>>>> b125ff31
};

}  // namespace ulayfs::dram<|MERGE_RESOLUTION|>--- conflicted
+++ resolved
@@ -58,12 +58,12 @@
   void free(LogicalBlockIdx block_idx, uint32_t num_blocks);
 
   /**
-<<<<<<< HEAD
    * Free an array of blocks, but the logical block indexes are not necessary
    * continuous
    */
   void free(LogicalBlockIdx recycle_image[], uint32_t image_size);
-=======
+
+  /**
    * Mark the logical block as allocated. This is not thread safe and should
    * only be used on startup if the bitmap is newly created.
    */
@@ -71,7 +71,6 @@
     bitmap[block_idx >> BITMAP_CAPACITY_SHIFT].set_allocated(
         block_idx & (BITMAP_CAPACITY - 1));
   }
->>>>>>> b125ff31
 };
 
 }  // namespace ulayfs::dram