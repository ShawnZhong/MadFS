#pragma once

#include <stdexcept>
#include <vector>

#include "block.h"
#include "config.h"
#include "mtable.h"
#include "posix.h"

namespace ulayfs::dram {
class File;

// per-thread data structure
class Allocator {
  File* file;
  pmem::MetaBlock* meta;
  Bitmap* bitmap;

  // this local free_list maintains blocks allocated from the global free_list
  // and not used yet; pair: <size, idx>
  // sorted in the increasing order (the smallest size first)
  //
  // Note: we choose to use a vector instead of a balanced tree because we limit
  // the maximum number of blocks per allocation to be 64 blocks (256 KB), so
  // the fragmentation should be low, resulting in a small free_list
  std::vector<std::pair<uint32_t, LogicalBlockIdx>> free_list;

  // used as a hint for search; recent is defined to be "the next one to search"
  // keep id for idx translation
  // TODO: this may be useful for dynamically growing bitmap
  // BitmapBlockId recent_bitmap_block_id;
  // NOTE: this is the index within recent_bitmap_block
  BitmapLocalIdx recent_bitmap_local_idx;

  // blocks for storing log entries, max 512 entries per block
  std::vector<LogicalBlockIdx> log_blocks;
  // pointer to current LogBlock == the one identified by log_blocks.back()
  pmem::LogEntryBlock* curr_log_block;
  // local index of the first free entry slot in the last block
  // might equal NUM_LOCAL_ENTREIS when a new log block is not allocated yet
  LogLocalUnpackIdx free_log_local_idx;

 public:
  Allocator(File* file, pmem::MetaBlock* meta, Bitmap* bitmap)
      : file(file),
        meta(meta),
        bitmap(bitmap),
        recent_bitmap_local_idx(),
        log_blocks(),
        curr_log_block(nullptr),
        free_log_local_idx(NUM_LOG_ENTRY) {
    free_list.reserve(64);
  }

  ~Allocator() { return_free_list(); }

  /**
   * allocate contiguous blocks (num_blocks must <= 64)
   * if large number of blocks required, please break it into multiple alloc and
   * use log entries to chain them together
   *
   * @param num_blocks number of blocks to allocate
   * @return the logical block id of the first block
   */
  [[nodiscard]] LogicalBlockIdx alloc(uint32_t num_blocks);

  /**
   * Free the blocks in the range [block_idx, block_idx + num_blocks)
   */
  void free(LogicalBlockIdx block_idx, uint32_t num_blocks = 1);

  /**
   * Free an array of blocks, but the logical block indexes are not necessary
   * continuous
   */
  void free(const LogicalBlockIdx recycle_image[], uint32_t image_size);

<<<<<<< HEAD
  void return_free_list() {
    for (const auto& [len, begin] : free_list) Bitmap::free(bitmap, begin, len);
=======
  /*
   * LogEntry allocations
   */

  /**
   * allocate a log entry, possibly triggering allocating a new LogBlock
   */
  pmem::LogEntry* alloc_log_entry(
      bool pack_align = false, pmem::LogHeadEntry* prev_head_entry = nullptr);

  // syntax sugar for union dispatching
  pmem::LogHeadEntry* alloc_head_entry(
      pmem::LogHeadEntry* prev_head_entry = nullptr) {
    return &alloc_log_entry(/*pack_align*/ true, prev_head_entry)->head_entry;
  }

  pmem::LogBodyEntry* alloc_body_entry() {
    return &alloc_log_entry()->body_entry;
  }

  /**
   * get the number of free entries in the current LogBlock
   */
  [[nodiscard]] uint16_t num_free_log_entries() const {
    return NUM_LOG_ENTRY - free_log_local_idx;
  }

  /**
   * get the last allocated entry's local index
   */
  [[nodiscard]] LogLocalUnpackIdx last_log_local_idx() const {
    return free_log_local_idx - 1;
  }

  [[nodiscard]] pmem::LogEntryBlock* get_curr_log_block() const {
    return curr_log_block;
  }

  [[nodiscard]] LogEntryIdx get_first_head_idx() {
    return {log_blocks.back(),
            static_cast<LogLocalIdx>(last_log_local_idx() >> 1)};
>>>>>>> 554ebce5
  }
};

}  // namespace ulayfs::dram<|MERGE_RESOLUTION|>--- conflicted
+++ resolved
@@ -76,10 +76,9 @@
    */
   void free(const LogicalBlockIdx recycle_image[], uint32_t image_size);
 
-<<<<<<< HEAD
   void return_free_list() {
     for (const auto& [len, begin] : free_list) Bitmap::free(bitmap, begin, len);
-=======
+  }
   /*
    * LogEntry allocations
    */
@@ -121,7 +120,6 @@
   [[nodiscard]] LogEntryIdx get_first_head_idx() {
     return {log_blocks.back(),
             static_cast<LogLocalIdx>(last_log_local_idx() >> 1)};
->>>>>>> 554ebce5
   }
 };
 
