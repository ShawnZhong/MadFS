#pragma once

#include <ostream>

#include "alloc.h"
#include "block.h"
#include "mtable.h"

namespace ulayfs::dram {

class TxMgr {
 private:
  pmem::MetaBlock* meta;

  Allocator* allocator;
  MemTable* mem_table;

  // the tail of the local tx entry
  pmem::TxEntryIdx local_tx_tail;

  // the block for the local_tx_tail
  pmem::TxLogBlock* local_tx_log_block;

  // the tail of the local log entry
  pmem::LogEntryIdx local_log_tail;

 public:
  TxMgr() = default;
  TxMgr(pmem::MetaBlock* meta, Allocator* allocator, MemTable* mem_table)
      : meta(meta),
        allocator(allocator),
        mem_table(mem_table),
        local_tx_tail(),
        local_tx_log_block(nullptr),
        local_log_tail() {}

  /**
   * Move to the next tx index
   */
  void forward_tx_idx() {
    local_tx_tail = get_next_tx_idx(local_tx_tail, &local_tx_log_block);
  }

  /**
   * @return the current transaction entry
   */
  [[nodiscard]] pmem::TxEntry get_curr_tx_entry() const {
    return get_tx_entry(local_tx_tail, local_tx_log_block);
  }

  /**
   * Begin a transaction that affects the range of blocks
   * [start_virtual_idx, start_virtual_idx + num_blocks)
   * @param start_virtual_idx
   * @param num_blocks
   */
  pmem::TxEntryIdx begin_tx(VirtualBlockIdx start_virtual_idx,
                            uint32_t num_blocks) {
    pmem::TxBeginEntry tx_begin_entry{start_virtual_idx, num_blocks};
    auto tx_log_tail = append_tx_begin_entry(tx_begin_entry);
    meta->set_tx_log_tail(tx_log_tail);
    return tx_log_tail;
  }

  pmem::TxEntryIdx commit_tx(pmem::TxEntryIdx tx_begin_idx,
                             pmem::LogEntryIdx log_entry_idx) {
    // TODO: compute begin_offset from tx_begin_idx
    pmem::TxCommitEntry tx_commit_entry{0, log_entry_idx};
    auto tx_log_tail = append_tx_commit_entry(tx_commit_entry);
    meta->set_tx_log_tail(tx_log_tail);
    return tx_log_tail;
  }

  pmem::LogEntryIdx write_log_entry(VirtualBlockIdx start_virtual_idx,
                                    LogicalBlockIdx start_logical_idx,
                                    uint8_t num_blocks,
                                    uint16_t last_remaining) {
    // prepare the log_entry
    pmem::LogEntry log_entry;  // NOLINT(cppcoreguidelines-pro-type-member-init)
    log_entry.op = pmem::LOG_OVERWRITE;
    log_entry.last_remaining = last_remaining;
    log_entry.num_blocks = num_blocks;
    log_entry.next.block_idx = 0;
    log_entry.next.local_idx = 0;
    log_entry.start_virtual_idx = start_virtual_idx;
    log_entry.start_logical_idx = start_logical_idx;

    // check we need to allocate a new log entry block
    if (local_log_tail.block_idx == 0 ||
        local_log_tail.local_idx == NUM_LOG_ENTRY - 1) {
      local_log_tail.block_idx = allocator->alloc(1);
      local_log_tail.local_idx = 0;
    }

    // append the log entry
    auto block = mem_table->get_addr(local_log_tail.block_idx);
    auto log_entry_block = &block->log_entry_block;
    log_entry_block->append(log_entry, local_log_tail.local_idx);

    return local_log_tail;
  }

  /**
   * Read the entry from the MetaBlock or TxLogBlock
   */
  pmem::TxEntry get_tx_entry(pmem::TxEntryIdx idx,
                             pmem::TxLogBlock* tx_log_block) const {
    const auto [block_idx, local_idx] = idx;
    if (block_idx == 0) return meta->get_inline_tx_entry(local_idx);
    return tx_log_block->get_entry(local_idx);
  }

  /**
   * Move to the next transaction entry
   *
   * @param idx the current index
   * @param tx_log_block output parameter, change to the TxLogBlock
   * corresponding to the next idx
   *
   * @return the next tx entry
   */
  pmem::TxEntryIdx get_next_tx_idx(pmem::TxEntryIdx idx,
                                   pmem::TxLogBlock** tx_log_block) const;

  /**
   * given a current tx_log_block, return the next block id
   * allocate one if the next one doesn't exist
   */
  LogicalBlockIdx get_next_tx_log_block_idx(pmem::TxLogBlock* tx_log_block);

  /**
   * append a transaction begin_tx entry to the tx_log
   */
  pmem::TxEntryIdx append_tx_begin_entry(pmem::TxBeginEntry tx_begin_entry);

  /**
   * append a transaction commit_tx entry to the tx_log
   */
  pmem::TxEntryIdx append_tx_commit_entry(pmem::TxCommitEntry tx_commit_entry);

  // debug
 public:
<<<<<<< HEAD
  TxMgr() = default;
  TxMgr(pmem::MetaBlock* meta, Allocator* allocator, MemTable* mem_table)
      : meta(meta), allocator(allocator), mem_table(mem_table) {}

  /**
   * Move to the next tx index
   */
  void forward_tx_idx() {
    local_tx_tail = get_next_tx_idx(local_tx_tail, &local_tx_log_block);
  }

  /**
   * @return the current transaction entry
   */
  [[nodiscard]] pmem::TxEntry get_curr_tx_entry() const {
    return get_tx_entry(local_tx_tail, local_tx_log_block);
  }

  /**
   * Begin a transaction that affects the range of blocks
   * [start_virtual_idx, start_virtual_idx + num_blocks)
   */
  pmem::TxEntryIdx begin_tx(VirtualBlockIdx start_virtual_idx,
                            uint32_t num_blocks) {
    pmem::TxBeginEntry tx_begin_entry{start_virtual_idx, num_blocks};
    auto tx_log_tail = append_tx_begin_entry(tx_begin_entry);
    meta->set_tx_log_tail(tx_log_tail);
    return tx_log_tail;
  }

  pmem::TxEntryIdx commit_tx(pmem::TxEntryIdx tx_begin_idx,
                             pmem::LogEntryIdx log_entry_idx) {
    // TODO: compute begin_offset from tx_begin_idx
    pmem::TxCommitEntry tx_commit_entry{0, log_entry_idx};
    auto tx_log_tail = append_tx_commit_entry(tx_commit_entry);
    meta->set_tx_log_tail(tx_log_tail);
    return tx_log_tail;
  }

  pmem::LogEntryIdx write_log_entry(VirtualBlockIdx start_virtual_idx,
                                    LogicalBlockIdx start_logical_idx,
                                    uint8_t num_blocks,
                                    uint16_t last_remaining);
=======
  friend std::ostream& operator<<(std::ostream& out, const TxMgr& tx_mgr) {
    out << "Transaction Log: \n";
>>>>>>> 41cce00e

  friend std::ostream& operator<<(std::ostream& out, const TxMgr& tx_mgr);
};
}  // namespace ulayfs::dram<|MERGE_RESOLUTION|>--- conflicted
+++ resolved
@@ -74,32 +74,9 @@
   pmem::LogEntryIdx write_log_entry(VirtualBlockIdx start_virtual_idx,
                                     LogicalBlockIdx start_logical_idx,
                                     uint8_t num_blocks,
-                                    uint16_t last_remaining) {
-    // prepare the log_entry
-    pmem::LogEntry log_entry;  // NOLINT(cppcoreguidelines-pro-type-member-init)
-    log_entry.op = pmem::LOG_OVERWRITE;
-    log_entry.last_remaining = last_remaining;
-    log_entry.num_blocks = num_blocks;
-    log_entry.next.block_idx = 0;
-    log_entry.next.local_idx = 0;
-    log_entry.start_virtual_idx = start_virtual_idx;
-    log_entry.start_logical_idx = start_logical_idx;
+                                    uint16_t last_remaining);
 
-    // check we need to allocate a new log entry block
-    if (local_log_tail.block_idx == 0 ||
-        local_log_tail.local_idx == NUM_LOG_ENTRY - 1) {
-      local_log_tail.block_idx = allocator->alloc(1);
-      local_log_tail.local_idx = 0;
-    }
-
-    // append the log entry
-    auto block = mem_table->get_addr(local_log_tail.block_idx);
-    auto log_entry_block = &block->log_entry_block;
-    log_entry_block->append(log_entry, local_log_tail.local_idx);
-
-    return local_log_tail;
-  }
-
+ private:
   /**
    * Read the entry from the MetaBlock or TxLogBlock
    */
@@ -140,55 +117,6 @@
 
   // debug
  public:
-<<<<<<< HEAD
-  TxMgr() = default;
-  TxMgr(pmem::MetaBlock* meta, Allocator* allocator, MemTable* mem_table)
-      : meta(meta), allocator(allocator), mem_table(mem_table) {}
-
-  /**
-   * Move to the next tx index
-   */
-  void forward_tx_idx() {
-    local_tx_tail = get_next_tx_idx(local_tx_tail, &local_tx_log_block);
-  }
-
-  /**
-   * @return the current transaction entry
-   */
-  [[nodiscard]] pmem::TxEntry get_curr_tx_entry() const {
-    return get_tx_entry(local_tx_tail, local_tx_log_block);
-  }
-
-  /**
-   * Begin a transaction that affects the range of blocks
-   * [start_virtual_idx, start_virtual_idx + num_blocks)
-   */
-  pmem::TxEntryIdx begin_tx(VirtualBlockIdx start_virtual_idx,
-                            uint32_t num_blocks) {
-    pmem::TxBeginEntry tx_begin_entry{start_virtual_idx, num_blocks};
-    auto tx_log_tail = append_tx_begin_entry(tx_begin_entry);
-    meta->set_tx_log_tail(tx_log_tail);
-    return tx_log_tail;
-  }
-
-  pmem::TxEntryIdx commit_tx(pmem::TxEntryIdx tx_begin_idx,
-                             pmem::LogEntryIdx log_entry_idx) {
-    // TODO: compute begin_offset from tx_begin_idx
-    pmem::TxCommitEntry tx_commit_entry{0, log_entry_idx};
-    auto tx_log_tail = append_tx_commit_entry(tx_commit_entry);
-    meta->set_tx_log_tail(tx_log_tail);
-    return tx_log_tail;
-  }
-
-  pmem::LogEntryIdx write_log_entry(VirtualBlockIdx start_virtual_idx,
-                                    LogicalBlockIdx start_logical_idx,
-                                    uint8_t num_blocks,
-                                    uint16_t last_remaining);
-=======
-  friend std::ostream& operator<<(std::ostream& out, const TxMgr& tx_mgr) {
-    out << "Transaction Log: \n";
->>>>>>> 41cce00e
-
   friend std::ostream& operator<<(std::ostream& out, const TxMgr& tx_mgr);
 };
 }  // namespace ulayfs::dram