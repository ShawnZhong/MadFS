#pragma once

#include <ostream>

#include "alloc.h"
#include "block.h"
#include "entry.h"
#include "mtable.h"

namespace ulayfs::dram {

class TxMgr {
 private:
  pmem::MetaBlock* meta;

  Allocator* allocator;
  MemTable* mem_table;

  // the tail of the local tx entry
  pmem::TxEntryIdx local_tx_tail;

  // the block for the local_tx_tail
  pmem::TxLogBlock* local_tx_log_block;

  // the tail of the local log entry
  pmem::LogEntryIdx local_log_tail;

 public:
  TxMgr() = default;
  TxMgr(pmem::MetaBlock* meta, Allocator* allocator, MemTable* mem_table)
      : meta(meta),
        allocator(allocator),
        mem_table(mem_table),
        local_tx_tail(),
        local_tx_log_block(nullptr),
        local_log_tail() {}

  /**
   * Move to the next tx index
   */
  void advance() { advance_tx_idx(local_tx_tail, local_tx_log_block); }

  /**
   * @return the current transaction entry
   */
  [[nodiscard]] pmem::TxEntry get_entry() const {
    return get_entry_from_block(local_tx_tail, local_tx_log_block);
  }

  /**
   * Begin a transaction that affects the range of blocks
   * [begin_virtual_idx, begin_virtual_idx + num_blocks)
   */
  pmem::TxEntryIdx begin_tx(VirtualBlockIdx begin_virtual_idx,
                            uint32_t num_blocks);

  pmem::TxEntryIdx commit_tx(pmem::TxEntryIdx tx_begin_idx,
                             pmem::LogEntryIdx log_entry_idx);

  // TODO: move it to an dedicated LogMgr instead
  pmem::LogEntryIdx write_log_entry(VirtualBlockIdx begin_virtual_idx,
                                    LogicalBlockIdx begin_logical_idx,
                                    uint8_t num_blocks,
                                    uint16_t last_remaining);

 private:
  /**
   * Read the entry from the MetaBlock or TxLogBlock
   */
  pmem::TxEntry get_entry_from_block(pmem::TxEntryIdx idx,
                                     pmem::TxLogBlock* tx_log_block) const {
    const auto [block_idx, local_idx] = idx;
    if (block_idx == 0) return meta->get_inline_tx_entry(local_idx);
    return tx_log_block->get_entry(local_idx);
  }

  /**
   * Move to the next transaction entry
   *
   * @param idx the current index, will be changed to the next index
   * @param tx_log_block output parameter, change to the TxLogBlock
   * corresponding to the next idx
   */
  void advance_tx_idx(pmem::TxEntryIdx& idx,
<<<<<<< HEAD
                   pmem::TxLogBlock*& tx_log_block) const;
=======
                      pmem::TxLogBlock*& tx_log_block) const;
>>>>>>> 03c4f1db

  /**
   * given a current tx_log_block, return the next block id
   * allocate one if the next one doesn't exist
   *
   * @return the index of the next TxLogBlock
   */
  LogicalBlockIdx get_next_tx_block(pmem::TxLogBlock* tx_log_block) const;

 public:
  friend std::ostream& operator<<(std::ostream& out, const TxMgr& tx_mgr);
};
}  // namespace ulayfs::dram<|MERGE_RESOLUTION|>--- conflicted
+++ resolved
@@ -82,11 +82,7 @@
    * corresponding to the next idx
    */
   void advance_tx_idx(pmem::TxEntryIdx& idx,
-<<<<<<< HEAD
-                   pmem::TxLogBlock*& tx_log_block) const;
-=======
                       pmem::TxLogBlock*& tx_log_block) const;
->>>>>>> 03c4f1db
 
   /**
    * given a current tx_log_block, return the next block id
