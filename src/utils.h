--- conflicted
+++ resolved
@@ -1,13 +1,6 @@
 #pragma once
 
-<<<<<<< HEAD
-=======
-#include <immintrin.h>
-#include <sys/syscall.h>
-#include <unistd.h>
-
 #include <bit>
->>>>>>> 74d1f87f
 #include <cassert>
 #include <chrono>
 #include <cstdio>
@@ -96,8 +89,6 @@
 };
 
 struct FatalException : public std::exception {};
-<<<<<<< HEAD
-=======
 
 /**
  * @return the next power of 2 greater than x. If x is already a power of 2,
@@ -108,57 +99,4 @@
   // countl_zero counts the number of leading 0-bits in x
   return T(1) << (sizeof(T) * 8 - std::countl_zero(x));
 }
-
-namespace pmem {
-/**
- * persist the cache line that contains p from any level of the cache
- * hierarchy using the appropriate instruction
- *
- * Note that the this instruction might be reordered
- */
-static inline void persist_cl_unfenced(void *p) {
-  if constexpr (BuildOptions::support_clwb)
-    return _mm_clwb(p);
-  else if constexpr (BuildOptions::support_clflushopt)
-    return _mm_clflushopt(p);
-  else
-    return _mm_clflush(p);
-}
-
-/**
- * persist the cache line that contains p without reordering
- */
-static inline void persist_cl_fenced(void *p) {
-  persist_cl_unfenced(p);
-  _mm_sfence();
-}
-
-/**
- * same as persist_cl above but take `fenced` argument
- */
-static inline void persist_cl(void *p, bool fenced) {
-  persist_cl_unfenced(p);
-  if (fenced) _mm_sfence();
-}
-
-/**
- * persist the range [buf, buf + len) with possibly reordering
- */
-static inline void persist_unfenced(void *buf, uint64_t len) {
-  // adjust for cacheline alignment
-  len += (uint64_t)buf & (CACHELINE_SIZE - 1);
-  for (uint64_t i = 0; i < len; i += CACHELINE_SIZE)
-    persist_cl_unfenced((char *)buf + i);
-}
-
-/**
- * persist the range [buf, buf + len) without reordering
- */
-static inline void persist_fenced(void *buf, uint64_t len) {
-  persist_unfenced(buf, len);
-  _mm_sfence();
-}
-
-}  // namespace pmem
->>>>>>> 74d1f87f
 }  // namespace ulayfs