--- conflicted
+++ resolved
@@ -10,11 +10,7 @@
 
 pd.options.display.max_rows = 100
 pd.options.display.max_columns = 100
-<<<<<<< HEAD
 pd.options.display.width = None
-=======
-pd.options.display.width = 100
->>>>>>> 0399b44f
 
 logging.basicConfig(level=logging.INFO)
 logger = logging.getLogger("plot")
@@ -130,10 +126,7 @@
         ax.yaxis.set_major_formatter(plt.FormatStrFormatter('%.1f'))
         ax.set_ylim(bottom=0)
         plt.legend()
-<<<<<<< HEAD
         plt.title(name)
-=======
->>>>>>> 0399b44f
 
     data = read_files(result_dir, post_process)
     export_results(result_dir, data)
@@ -162,11 +155,8 @@
         plt.xticks(ticks=labels, labels=labels)
         ax.set_ylim(bottom=0)
         ax.yaxis.set_major_locator(plt.MaxNLocator(steps=[1, 2]))
-<<<<<<< HEAD
-        plt.legend(fontsize="small")
+        plt.legend()
         plt.title(name)
-=======
->>>>>>> 0399b44f
 
     data = read_files(result_dir, post_process)
     export_results(result_dir, data)
